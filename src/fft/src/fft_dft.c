--- conflicted
+++ resolved
@@ -54,10 +54,11 @@
     q->data.dft.twiddle = NULL;
     q->data.dft.dotprod = NULL;
 
-    // check size, use specific codelet for small DFTs
 #if LIQUID_FPM
+    // no specific codelets for fixed-point
     if (0);
 #else
+    // check size, use specific codelet for small DFTs
     if      (q->nfft == 2) q->execute = FFT(_execute_dft_2);
     else if (q->nfft == 3) q->execute = FFT(_execute_dft_3);
     else if (q->nfft == 4) q->execute = FFT(_execute_dft_4);
@@ -70,7 +71,18 @@
         q->execute = FFT(_execute_dft);
 
         // initialize twiddle factors
+        unsigned int i;
+        unsigned int k;
         q->data.dft.twiddle = (TC *) malloc(q->nfft * sizeof(TC));
+        T d = (q->direction == FFT_FORWARD) ? -1.0 : 1.0;
+        for (i=0; i<q->nfft; i++) {
+            float complex t = cexpf(_Complex_I*d*2*M_PI*(T)i / (T)(q->nfft));
+#if LIQUID_FPM
+            q->data.dft.twiddle[i] = CQ(_float_to_fixed)(t);
+#else
+            q->data.dft.twiddle[i] = t;
+#endif
+        }
 
         // create dotprod objects
         q->data.dft.dotprod = (DOTPROD()*) malloc(q->nfft * sizeof(DOTPROD()));
@@ -84,27 +96,17 @@
         //  ...
         // Note that first row/column is zero, no multiplication necessary.
         // Create dotprod for first row anyway because it's still faster...
-        unsigned int i;
-        unsigned int k;
-        T d = (q->direction == FFT_FORWARD) ? -1.0 : 1.0;
+        TC * dpvect = (TC *) malloc(q->nfft * sizeof(TC));
         for (i=0; i<q->nfft; i++) {
-<<<<<<< HEAD
-            float complex t = cexpf(_Complex_I*d*2*M_PI*(T)i / (T)(q->nfft));
-#if LIQUID_FPM
-            q->data.dft.twiddle[i] = CQ(_float_to_fixed)(t);
-#else
-            q->data.dft.twiddle[i] = t;
-#endif
-=======
             // initialize twiddle factors
             // NOTE: no need to compute first twiddle because exp(-j*2*pi*0) = 1
             for (k=1; k<q->nfft; k++)
-                q->data.dft.twiddle[k-1] = cexpf(_Complex_I*d*2*M_PI*(T)(k*i) / (T)(q->nfft));
+                dpvect[k-1] = q->data.dft.twiddle[(i*k)%(q->nfft)];
 
             // create dotprod object
-            q->data.dft.dotprod[i] = DOTPROD(_create)(q->data.dft.twiddle, q->nfft-1);
->>>>>>> 640203ac
-        }
+            q->data.dft.dotprod[i] = DOTPROD(_create)(dpvect, q->nfft-1);
+        }
+        free(dpvect);
     }
 
     return q;
@@ -131,8 +133,7 @@
     free(_q);
 }
 
-#if LIQUID_FPM
-
+#if 0
 // fixed-point DFT (slow but functionally correct)
 void FFT(_execute_dft)(FFT(plan) _q)
 {
@@ -174,8 +175,7 @@
         }
     }
 }
-
-#else
+#endif
 
 // floating-point DFT (slow but functionally correct)
 void FFT(_execute_dft)(FFT(plan) _q)
@@ -203,11 +203,21 @@
     // NOTE: no need to compute first multiplication because exp(-j*2*pi*0) = 1
     for (i=0; i<nfft; i++) {
         DOTPROD(_execute)(_q->data.dft.dotprod[i], &_q->x[1], &_q->y[i]);
+#if LIQUID_FPM
+        _q->y[i].real += _q->x[0].real;
+        _q->y[i].imag += _q->x[0].imag;
+
+        if (_q->direction != FFT_FORWARD) {
+            _q->y[i].real /= (int)nfft;
+            _q->y[i].imag /= (int)nfft;
+        }
+#else
         _q->y[i] += _q->x[0];
-    }
-#endif
-}
-#endif
+#endif
+    }
+#endif
+}
+
 
 // 
 // codelets for small DFTs
