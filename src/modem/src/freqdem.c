--- conflicted
+++ resolved
@@ -68,15 +68,11 @@
 
     // create oscillator and initialize PLL bandwidth
     q->oscillator = NCO_CRC(_create)(LIQUID_VCO);
-<<<<<<< HEAD
-    NCO_CRC(_pll_set_bandwidth)(q->oscillator, 0.08f);
-=======
 #if defined LIQUID_FPM
     NCO_CRC(_pll_set_bandwidth)(q->oscillator, Q(_float_to_fixed)(0.08f));
 #else
     NCO_CRC(_pll_set_bandwidth)(q->oscillator, 0.08f);
 #endif
->>>>>>> 39302230
 
     // create initial rx filter
     q->rxfilter = FIRFILT_CRC(_create_kaiser)(17, 0.2f, 40.0f, 0.0f);
