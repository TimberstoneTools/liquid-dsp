/*
 * Copyright (c) 2007, 2008, 2009, 2010, 2013 Joseph Gaeddert
 *
 * This file is part of liquid.
 *
 * liquid is free software: you can redistribute it and/or modify
 * it under the terms of the GNU General Public License as published by
 * the Free Software Foundation, either version 3 of the License, or
 * (at your option) any later version.
 *
 * liquid is distributed in the hope that it will be useful,
 * but WITHOUT ANY WARRANTY; without even the implied warranty of
 * MERCHANTABILITY or FITNESS FOR A PARTICULAR PURPOSE.  See the
 * GNU General Public License for more details.
 *
 * You should have received a copy of the GNU General Public License
 * along with liquid.  If not, see <http://www.gnu.org/licenses/>.
 */

//
// Frequency modulator
//

#include <stdlib.h>
#include <stdio.h>
#include <math.h>

#include "liquid.internal.h"

// freqmod
struct FREQMOD(_s) {
    // modulation factor for FM
    float kf;

    // audio prefilter
    IIRFILT_RRR() prefilter;

    // frequency modulation phase integrator
    IIRFILT_RRR() integrator;
};

// create freqmod object
//  _kf     :   modulation factor
FREQMOD() FREQMOD(_create)(float _kf)
{
    // validate input
    if (_kf <= 0.0f || _kf > 1.0) {
        fprintf(stderr,"error: freqmod_create(), modulation factor %12.4e out of range [0,1]\n", _kf);
        exit(1);
    }

    // create main object memory
    FREQMOD() q = (FREQMOD()) malloc(sizeof(struct FREQMOD(_s)));

    // set basic internal properties
    q->kf   = _kf;      // modulation factor

    // create modulator objects
<<<<<<< HEAD
    q->integrator = IIRFILT_RRR(_create_integrator)();
=======
    float b[2] = {0.5f,  0.5f};
    float a[2] = {1.0f, -1.0f};
    q->integrator = iirfilt_rrrf_create(b,2,a,2);
>>>>>>> cbd33f1c

    // create prefilter (block DC values)
    q->prefilter = IIRFILT_RRR(_create_dc_blocker)(5e-4f);

    // reset modem object
    FREQMOD(_reset)(q);

    return q;
}

// destroy modem object
void FREQMOD(_destroy)(FREQMOD() _q)
{
    // destroy audio pre-filter
    IIRFILT_RRR(_destroy)(_q->prefilter);

    // destroy integrator
    IIRFILT_RRR(_destroy)(_q->integrator);

    // free main object memory
    free(_q);
}

// print modulation internals
void FREQMOD(_print)(FREQMOD() _q)
{
    printf("freqmod:\n");
    printf("    mod. factor :   %8.4f\n", _q->kf);
}

// reset modem object
void FREQMOD(_reset)(FREQMOD() _q)
{
    // reset audio pre-filter
    IIRFILT_RRR(_clear)(_q->prefilter);

    // reset integrator object
    IIRFILT_RRR(_clear)(_q->integrator);
}

// modulate sample
//  _q      :   frequency modulator object
//  _m      :   message signal m(t)
//  _s      :   complex baseband signal s(t)
void FREQMOD(_modulate)(FREQMOD() _q,
                        T         _m,
                        TC *      _s)
{
    // push sample through pre-filter
    IIRFILT_RRR(_execute)(_q->prefilter, _m, &_m);
    
    // integrate result
#if LIQUID_FPM
    // TODO: implement fixed-point version
    _s->real = 0;
    _s->imag = 0;
#else
    float theta_i = 0.0f;
    IIRFILT_RRR(_execute)(_q->integrator, _q->kf*_m, &theta_i);
    *_s = cexpf(_Complex_I*2.0f*M_PI*theta_i);
#endif
}
<|MERGE_RESOLUTION|>--- conflicted
+++ resolved
@@ -56,13 +56,9 @@
     q->kf   = _kf;      // modulation factor
 
     // create modulator objects
-<<<<<<< HEAD
-    q->integrator = IIRFILT_RRR(_create_integrator)();
-=======
     float b[2] = {0.5f,  0.5f};
     float a[2] = {1.0f, -1.0f};
     q->integrator = iirfilt_rrrf_create(b,2,a,2);
->>>>>>> cbd33f1c
 
     // create prefilter (block DC values)
     q->prefilter = IIRFILT_RRR(_create_dc_blocker)(5e-4f);
