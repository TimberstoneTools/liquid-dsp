--- conflicted
+++ resolved
@@ -86,34 +86,8 @@
     q->h1_len = 2*(q->m);
     q->h1 = (TC *) malloc((q->h1_len)*sizeof(TC));
 
-<<<<<<< HEAD
     // initialize coefficients and create dotprod object
     RESAMP2(_init_coefficients)(q);
-=======
-    // design filter prototype
-    unsigned int i;
-    float t, h1, h2;
-    TC h3;
-    float beta = kaiser_beta_As(q->As);
-    for (i=0; i<q->h_len; i++) {
-        t = (float)i - (float)(q->h_len-1)/2.0f;
-        h1 = sincf(t/2.0f);
-        h2 = kaiser(i,q->h_len,beta,0);
-#if TC_COMPLEX == 1
-        h3 = cosf(2.0f*M_PI*t*q->f0) + _Complex_I*sinf(2.0f*M_PI*t*q->f0);
-#else
-        h3 = cosf(2.0f*M_PI*t*q->f0);
-#endif
-        q->h[i] = h1*h2*h3;
-    }
-
-    // resample, alternate sign, [reverse direction]
-    unsigned int j=0;
-    for (i=1; i<q->h_len; i+=2)
-        q->h1[j++] = q->h[q->h_len - i - 1];
-
-    // create dotprod object
->>>>>>> 83324dc3
     q->dp = DOTPROD(_create)(q->h1, 2*q->m);
 
     // create window buffers
@@ -142,28 +116,9 @@
         _q = RESAMP2(_create)(_m, _f0, _As);
 
     } else {
-<<<<<<< HEAD
         // set internal values
-        _q->fc = _fc;
-        _q->As = _As;
-=======
-        // re-design filter prototype
-        unsigned int i;
-        float t, h1, h2;
-        TC h3;
-        float beta = kaiser_beta_As(_q->As);
-        for (i=0; i<_q->h_len; i++) {
-            t = (float)i - (float)(_q->h_len-1)/2.0f;
-            h1 = sincf(t/2.0f);
-            h2 = kaiser(i,_q->h_len,beta,0);
-#if TC_COMPLEX == 1
-            h3 = cosf(2.0f*M_PI*t*_q->f0) + _Complex_I*sinf(2.0f*M_PI*t*_q->f0);
-#else
-            h3 = cosf(2.0f*M_PI*t*_q->f0);
-#endif
-            _q->h[i] = h1*h2*h3;
-        }
->>>>>>> 83324dc3
+        _q->f0 = _f0;   // filter center frequency
+        _q->As = _As;   // filter stop-band attenuation
 
         // initialize coefficients
         RESAMP2(_init_coefficients)(_q);
