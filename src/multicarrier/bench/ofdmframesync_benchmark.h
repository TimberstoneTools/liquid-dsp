/*
 * Copyright (c) 2007, 2009, 2010 Joseph Gaeddert
 * Copyright (c) 2007, 2009, 2010  Virginia Polytechnic Institute & State University
 *
 * This file is part of liquid.
 *
 * liquid is free software: you can redistribute it and/or modify
 * it under the terms of the GNU General Public License as published by
 * the Free Software Foundation, either version 3 of the License, or
 * (at your option) any later version.
 *
 * liquid is distributed in the hope that it will be useful,
 * but WITHOUT ANY WARRANTY; without even the implied warranty of
 * MERCHANTABILITY or FITNESS FOR A PARTICULAR PURPOSE.  See the
 * GNU General Public License for more details.
 *
 * You should have received a copy of the GNU General Public License
 * along with liquid.  If not, see <http://www.gnu.org/licenses/>.
 */

#ifndef __LIQUID_OFDMFRAMESYNC_BENCH_H__
#define __LIQUID_OFDMFRAMESYNC_BENCH_H__

#include <stdio.h>
#include <stdlib.h>
#include <math.h>
#include <sys/resource.h>
#include "liquid.h"

#define OFDMFRAMESYNC_EXECUTE_BENCH_API(NUM_SUBCARRIERS,CP_LEN) \
(   struct rusage *_start,                              \
    struct rusage *_finish,                             \
    unsigned long int *_num_iterations)                 \
{ ofdmframesync_execute_bench(_start, _finish, _num_iterations, NUM_SUBCARRIERS, CP_LEN); }

// Helper function to keep code base small
void ofdmframesync_execute_bench(
    struct rusage *_start,
    struct rusage *_finish,
    unsigned long int *_num_iterations,
    unsigned int _num_subcarriers,
    unsigned int _cp_len)
{

    // options
    modulation_scheme ms = MOD_QAM;
    unsigned int bps     = 4;

    // 
    unsigned int frame_len = _num_subcarriers + _cp_len;

    // create synthesizer/analyzer objects
    ofdmframegen fg = ofdmframegen_create(_num_subcarriers, _cp_len, NULL);
    //ofdmframegen_print(fg);

    modem mod = modem_create(ms,bps);

    ofdmframesync fs = ofdmframesync_create(_num_subcarriers,_cp_len,NULL,NULL,NULL);

    unsigned int i;
    float complex X[_num_subcarriers];   // channelized symbols
    float complex x[frame_len];         // time-domain symbol

    unsigned int s;
    for (i=0; i<_num_subcarriers; i++) {
        s = modem_gen_rand_sym(mod);
        modem_modulate(mod,s,&X[i]);
    }

    // generate frame
<<<<<<< HEAD
    ofdmframegen_writesymbol(fg,X,x);
=======
    ofdmframegen_writesymbol(fg, X, x);
    // FIXME : length of S0 is [num_subcarriers], length of symbol is [frame_len]
>>>>>>> d17e55a3

    // start trials
    *_num_iterations /= _num_subcarriers;
    getrusage(RUSAGE_SELF, _start);
    for (i=0; i<(*_num_iterations); i++) {
        ofdmframesync_execute(fs,x,frame_len);
        ofdmframesync_execute(fs,x,frame_len);
        ofdmframesync_execute(fs,x,frame_len);
        ofdmframesync_execute(fs,x,frame_len);
    }
    getrusage(RUSAGE_SELF, _finish);
    *_num_iterations *= 4;

    // destroy objects
    ofdmframegen_destroy(fg);
    ofdmframesync_destroy(fs);
    modem_destroy(mod);
}

//
void xbenchmark_ofdmframesync_execute_n64    OFDMFRAMESYNC_EXECUTE_BENCH_API(64, 8)
void xbenchmark_ofdmframesync_execute_n128   OFDMFRAMESYNC_EXECUTE_BENCH_API(128,16)
void xbenchmark_ofdmframesync_execute_n256   OFDMFRAMESYNC_EXECUTE_BENCH_API(256,32)
void xbenchmark_ofdmframesync_execute_n512   OFDMFRAMESYNC_EXECUTE_BENCH_API(512,64)

#endif // __LIQUID_OFDMFRAMESYNC_BENCH_H__
<|MERGE_RESOLUTION|>--- conflicted
+++ resolved
@@ -68,12 +68,8 @@
     }
 
     // generate frame
-<<<<<<< HEAD
-    ofdmframegen_writesymbol(fg,X,x);
-=======
     ofdmframegen_writesymbol(fg, X, x);
     // FIXME : length of S0 is [num_subcarriers], length of symbol is [frame_len]
->>>>>>> d17e55a3
 
     // start trials
     *_num_iterations /= _num_subcarriers;
