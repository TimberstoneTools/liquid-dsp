--- conflicted
+++ resolved
@@ -822,7 +822,6 @@
 	src/modem/src/gmskmod.o					\
 	src/modem/src/modemf.o					\
 	src/modem/src/modem_utilities.o				\
-<<<<<<< HEAD
 
 # explicit targets and dependencies
 modem_includes :=						\
@@ -844,29 +843,6 @@
 
 # main modem object
 src/modem/src/modemf.o : %.o : %.c $(headers) $(modem_includes)
-=======
->>>>>>> 4cded566
-
-# explicit targets and dependencies
-modem_includes :=						\
-	src/modem/src/modem_common.c				\
-	src/modem/src/modem_apsk_const.c			\
-	src/modem/src/modem_arb_const.c				\
-	src/modem/src/modem_demod_soft_const.c			\
-	src/modem/src/modem_psk.c				\
-	src/modem/src/modem_dpsk.c				\
-	src/modem/src/modem_ask.c				\
-	src/modem/src/modem_qam.c				\
-	src/modem/src/modem_apsk.c				\
-	src/modem/src/modem_bpsk.c				\
-	src/modem/src/modem_qpsk.c				\
-	src/modem/src/modem_ook.c				\
-	src/modem/src/modem_sqam32.c				\
-	src/modem/src/modem_sqam128.c				\
-	src/modem/src/modem_arb.c				\
-
-# main modem object
-src/modem/src/modemf.o : %.o : %.c $(headers) $(modem_includes)
 
 src/modem/src/gmskmod.o: %.o : %.c $(headers)
 
@@ -877,10 +853,6 @@
 src/modem/src/freqmodem.o: %.o : %.c $(headers)
 
 src/modem/src/modem_utilities.o: %.o : %.c $(headers)
-<<<<<<< HEAD
-
-=======
->>>>>>> 4cded566
 
 
 modem_autotests :=						\
