/*
 * Copyright (c) 2007 - 2014 Joseph Gaeddert
 *
 * This file is part of liquid.
 *
 * liquid is free software: you can redistribute it and/or modify
 * it under the terms of the GNU General Public License as published by
 * the Free Software Foundation, either version 3 of the License, or
 * (at your option) any later version.
 *
 * liquid is distributed in the hope that it will be useful,
 * but WITHOUT ANY WARRANTY; without even the implied warranty of
 * MERCHANTABILITY or FITNESS FOR A PARTICULAR PURPOSE.  See the
 * GNU General Public License for more details.
 *
 * You should have received a copy of the GNU General Public License
 * along with liquid.  If not, see <http://www.gnu.org/licenses/>.
 */
#ifndef __LIQUID_H__
#define __LIQUID_H__

#ifdef __cplusplus
extern "C" {
#   define LIQUID_USE_COMPLEX_H 0
#else
#   define LIQUID_USE_COMPLEX_H 1
#endif // __cplusplus

//
// Make sure the version and version number macros weren't defined by
// some prevoiusly included header file.
//
#ifdef LIQUID_VERSION
#  undef LIQUID_VERSION
#endif
#ifdef LIQUID_VERSION_NUMBER
#  undef LIQUID_VERSION_NUMBER
#endif

//
// Compile-time version numbers
// 
// LIQUID_VERSION = "X.Y.Z"
// LIQUID_VERSION_NUMBER = (X*1000000 + Y*1000 + Z)
//
#define LIQUID_VERSION          "1.2.0"
#define LIQUID_VERSION_NUMBER   1002000

//
// Run-time library version numbers
//
extern const char liquid_version[];
const char * liquid_libversion(void);
int liquid_libversion_number(void);

// run-time library validation
#define LIQUID_VALIDATE_LIBVERSION                              \
  if (LIQUID_VERSION_NUMBER != liquid_libversion_number()) {    \
    fprintf(stderr,"%s:%u: ", __FILE__,__LINE__);               \
    fprintf(stderr,"error: invalid liquid runtime library\n");  \
    exit(1);                                                    \
  }                                                             \

#define LIQUID_CONCAT(prefix, name) prefix ## name
#define LIQUID_VALIDATE_INPUT

#include <liquidfpm.h>

/* 
 * Compile-time complex data type definitions
 *
 * Default: use the C99 complex data type, otherwise
 * define complex type compatible with the C++ complex standard,
 * otherwise resort to defining binary compatible array.
 */
#if LIQUID_USE_COMPLEX_H==1
#   include <complex.h>
#   define LIQUID_DEFINE_COMPLEX(R,C) typedef R _Complex C
#elif defined _GLIBCXX_COMPLEX || defined _LIBCPP_COMPLEX
#   define LIQUID_DEFINE_COMPLEX(R,C) typedef std::complex<R> C
#else
#   define LIQUID_DEFINE_COMPLEX(R,C) typedef struct {R real; R imag;} C;
#endif
//#   define LIQUID_DEFINE_COMPLEX(R,C) typedef R C[2]

LIQUID_DEFINE_COMPLEX(float,  liquid_float_complex);
LIQUID_DEFINE_COMPLEX(double, liquid_double_complex);

// 
// MODULE : agc (automatic gain control)
//

#define AGC_MANGLE_CRCF(name)   LIQUID_CONCAT(agc_crcf, name)
#define AGC_MANGLE_RRRF(name)   LIQUID_CONCAT(agc_rrrf, name)

// fixed-point
#define AGC_MANGLE_CRCQ16(name) LIQUID_CONCAT(agc_crcq16, name)
#define AGC_MANGLE_RRRQ16(name) LIQUID_CONCAT(agc_rrrq16, name)

// large macro
//   AGC    : name-mangling macro
//   T      : primitive data type
//   TC     : input/output data type
#define LIQUID_AGC_DEFINE_API(AGC,T,TC)                         \
typedef struct AGC(_s) * AGC();                                 \
                                                                \
/* create automatic gain control object                     */  \
AGC() AGC(_create)(void);                                       \
                                                                \
/* destroy object, freeing all internally-allocated memory  */  \
void AGC(_destroy)(AGC() _q);                                   \
                                                                \
/* print object properties to stdout                        */  \
void AGC(_print)(AGC() _q);                                     \
                                                                \
/* reset object's internal state                            */  \
void AGC(_reset)(AGC() _q);                                     \
                                                                \
/* execute automatic gain control on an single input sample */  \
/*  _q      : automatic gain control object                 */  \
/*  _x      : input sample                                  */  \
/*  _y      : output sample                                 */  \
void AGC(_execute)(AGC() _q,                                    \
                   TC    _x,                                    \
                   TC *  _y);                                   \
                                                                \
/* execute automatic gain control on block of samples       */  \
/*  _q      : automatic gain control object                 */  \
/*  _x      : input data array, [size: _n x 1]              */  \
/*  _n      : number of input, output samples               */  \
/*  _y      : output data array, [szie: _n x 1]             */  \
void AGC(_execute_block)(AGC()          _q,                     \
                         TC *           _x,                     \
                         unsigned int   _n,                     \
                         TC *           _y);                    \
                                                                \
/* lock/unlock gain control */                                  \
void AGC(_lock)(  AGC() _q);                                    \
void AGC(_unlock)(AGC() _q);                                    \
                                                                \
/* get/set loop filter bandwidth; attack/release time       */  \
T    AGC(_get_bandwidth)(AGC() _q);                             \
void AGC(_set_bandwidth)(AGC() _q, T _bt);                      \
                                                                \
/* get/set signal level (linear) relative to unity energy   */  \
T    AGC(_get_signal_level)(AGC() _q);                          \
void AGC(_set_signal_level)(AGC() _q, T _signal_level);         \
                                                                \
/* get/set signal level (dB) relative to unity energy       */  \
T    AGC(_get_rssi)(AGC() _q);                                  \
void AGC(_set_rssi)(AGC() _q, T _rssi);                         \
                                                                \
/* get/set gain value (linear) relative to unity energy     */  \
T    AGC(_get_gain)(AGC() _q);                                  \
void AGC(_set_gain)(AGC() _q, T _gain);                         \
                                                                \
/* initialize internal gain on input array                  */  \
/*  _q      : automatic gain control object                 */  \
/*  _x      : input data array, [size: _n x 1]              */  \
/*  _n      : number of input, output samples               */  \
void AGC(_init)(AGC()        _q,                                \
                TC *         _x,                                \
                unsigned int _n);                               \

// Define agc APIs
LIQUID_AGC_DEFINE_API(AGC_MANGLE_CRCF, float, liquid_float_complex)
LIQUID_AGC_DEFINE_API(AGC_MANGLE_RRRF, float, float)

// fixed-point
LIQUID_AGC_DEFINE_API(AGC_MANGLE_CRCQ16, q16_t, cq16_t)
LIQUID_AGC_DEFINE_API(AGC_MANGLE_RRRQ16, q16_t,  q16_t)



//
// MODULE : audio
//

// CVSD: continuously variable slope delta
typedef struct cvsd_s * cvsd;

// create cvsd object
//  _num_bits   :   number of adjacent bits to observe (4 recommended)
//  _zeta       :   slope adjustment multiplier (1.5 recommended)
//  _alpha      :   pre-/post-emphasis filter coefficient (0.9 recommended)
// NOTE: _alpha must be in [0,1]
cvsd cvsd_create(unsigned int _num_bits,
                 float _zeta,
                 float _alpha);

// destroy cvsd object
void cvsd_destroy(cvsd _q);

// print cvsd object parameters
void cvsd_print(cvsd _q);

// encode/decode single sample
unsigned char   cvsd_encode(cvsd _q, float _audio_sample);
float           cvsd_decode(cvsd _q, unsigned char _bit);

// encode/decode 8 samples at a time
void cvsd_encode8(cvsd _q, float * _audio, unsigned char * _data);
void cvsd_decode8(cvsd _q, unsigned char _data, float * _audio);


//
// MODULE : buffer
//

// circular buffer
#define CBUFFER_MANGLE_FLOAT(name)  LIQUID_CONCAT(cbufferf,  name)
#define CBUFFER_MANGLE_CFLOAT(name) LIQUID_CONCAT(cbuffercf, name)

// fixed-point
#define CBUFFER_MANGLE_Q16(name)    LIQUID_CONCAT(cbufferq16,  name)
#define CBUFFER_MANGLE_CQ16(name)   LIQUID_CONCAT(cbuffercq16, name)

#define CBUFFER_MANGLE_Q32(name)    LIQUID_CONCAT(cbufferq32,  name)
#define CBUFFER_MANGLE_CQ32(name)   LIQUID_CONCAT(cbuffercq32, name)

// large macro
//   CBUFFER : name-mangling macro
//   T       : data type
#define LIQUID_CBUFFER_DEFINE_API(CBUFFER,T)                    \
typedef struct CBUFFER(_s) * CBUFFER();                         \
                                                                \
/* create circular buffer object of a particular size       */  \
CBUFFER() CBUFFER(_create)(unsigned int _max_size);             \
                                                                \
/* create circular buffer object of a particular size and   */  \
/* specify the maximum number of elements that can be read  */  \
/* at any given time.                                       */  \
CBUFFER() CBUFFER(_create_max)(unsigned int _max_size,          \
                               unsigned int _max_read);         \
                                                                \
/* destroy cbuffer object, freeing all internal memory      */  \
void CBUFFER(_destroy)(CBUFFER() _q);                           \
                                                                \
/* print cbuffer object properties                          */  \
void CBUFFER(_print)(CBUFFER() _q);                             \
                                                                \
/* print cbuffer object properties and internal state       */  \
void CBUFFER(_debug_print)(CBUFFER() _q);                       \
                                                                \
/* clear internal buffer                                    */  \
void CBUFFER(_clear)(CBUFFER() _q);                             \
                                                                \
/* get the number of elements currently in the buffer       */  \
unsigned int CBUFFER(_size)(CBUFFER() _q);                      \
                                                                \
/* get the maximum number of elements the buffer can hold   */  \
unsigned int CBUFFER(_max_size)(CBUFFER() _q);                  \
                                                                \
/* get the maximum number of elements you may read at once  */  \
unsigned int CBUFFER(_max_read)(CBUFFER() _q);                  \
                                                                \
/* get the number of available slots (max_size - size)      */  \
unsigned int CBUFFER(_space_available)(CBUFFER() _q);           \
                                                                \
/* is buffer full?                                          */  \
int CBUFFER(_is_full)(CBUFFER() _q);                            \
                                                                \
/* write a single sample into the buffer                    */  \
/*  _q  : circular buffer object                            */  \
/*  _v  : input sample                                      */  \
void CBUFFER(_push)(CBUFFER() _q,                               \
                    T         _v);                              \
                                                                \
/* write samples to the buffer                              */  \
/*  _q  : circular buffer object                            */  \
/*  _v  : output array                                      */  \
/*  _n  : number of samples to write                        */  \
void CBUFFER(_write)(CBUFFER()    _q,                           \
                     T *          _v,                           \
                     unsigned int _n);                          \
                                                                \
/* remove and return a single element from the buffer       */  \
/*  _q  : circular buffer object                            */  \
<<<<<<< HEAD
/*  _v  : input sample                                      */  \
void CBUFFER(_push)(CBUFFER() _q,                               \
                    T         _v);                              \

// Define buffer APIs
LIQUID_CBUFFER_DEFINE_API(CBUFFER_MANGLE_FLOAT,  float)
LIQUID_CBUFFER_DEFINE_API(CBUFFER_MANGLE_CFLOAT, liquid_float_complex)

// fixed-point
LIQUID_CBUFFER_DEFINE_API(CBUFFER_MANGLE_Q16,  q16_t)
LIQUID_CBUFFER_DEFINE_API(CBUFFER_MANGLE_CQ16, cq16_t)

LIQUID_CBUFFER_DEFINE_API(CBUFFER_MANGLE_Q32,  q32_t)
LIQUID_CBUFFER_DEFINE_API(CBUFFER_MANGLE_CQ32, cq32_t)

#if 0
// static buffer
#define SBUFFER_MANGLE_FLOAT(name)  LIQUID_CONCAT(sbufferf,  name)
#define SBUFFER_MANGLE_CFLOAT(name) LIQUID_CONCAT(sbuffercf, name)

// large macro
//   SBUFFER : name-mangling macro
//   T       : data type
#define LIQUID_SBUFFER_DEFINE_API(SBUFFER,T)                    \
typedef struct SBUFFER(_s) * SBUFFER();                         \
                                                                \
/* create a static buffer of a particular size              */  \
SBUFFER() SBUFFER(_create)(unsigned int _n);                    \
                                                                \
/* destroy a static buffer object, freeing internal memory  */  \
void SBUFFER(_destroy)(SBUFFER() _q);                           \
                                                                \
/* print sbuffer object properties                          */  \
void SBUFFER(_print)(SBUFFER() _q);                             \
                                                                \
/* print sbuffer object properties and internal state       */  \
void SBUFFER(_debug_print)(SBUFFER() _q);                       \
                                                                \
/* clear internal buffer                                    */  \
void SBUFFER(_clear)(SBUFFER() _q);                             \
                                                                \
/* void SBUFFER(_zero)(SBUFFER() _q); */                        \
=======
/*  _v  : pointer to sample output                          */  \
void CBUFFER(_pop)(CBUFFER() _q,                                \
                   T *       _v);                               \
>>>>>>> 83324dc3
                                                                \
/* read buffer contents                                     */  \
/*  _q              : circular buffer object                */  \
/*  _num_requested  : number of elements requested          */  \
/*  _v              : output pointer                        */  \
/*  _nr             : number of elements referenced by _v   */  \
void CBUFFER(_read)(CBUFFER()      _q,                          \
                    unsigned int   _num_requested,              \
                    T **           _v,                          \
                    unsigned int * _num_read);                  \
                                                                \
/* release _n samples from the buffer                       */  \
void CBUFFER(_release)(CBUFFER()    _q,                         \
                       unsigned int _n);                        \

// Define buffer APIs
LIQUID_CBUFFER_DEFINE_API(CBUFFER_MANGLE_FLOAT,  float)
LIQUID_CBUFFER_DEFINE_API(CBUFFER_MANGLE_CFLOAT, liquid_float_complex)



// Windowing functions
#define WINDOW_MANGLE_FLOAT(name)  LIQUID_CONCAT(windowf,  name)
#define WINDOW_MANGLE_CFLOAT(name) LIQUID_CONCAT(windowcf, name)

// fixed point
#define WINDOW_MANGLE_Q16(name)     LIQUID_CONCAT(windowq16, name)
#define WINDOW_MANGLE_Q32(name)     LIQUID_CONCAT(windowq32, name)

#define WINDOW_MANGLE_CQ16(name)    LIQUID_CONCAT(windowcq16, name)
#define WINDOW_MANGLE_CQ32(name)    LIQUID_CONCAT(windowcq32, name)


// large macro
//   WINDOW : name-mangling macro
//   T      : data type
#define LIQUID_WINDOW_DEFINE_API(WINDOW,T)                      \
                                                                \
typedef struct WINDOW(_s) * WINDOW();                           \
                                                                \
/* create window buffer object of length _n                 */  \
WINDOW() WINDOW(_create)(unsigned int _n);                      \
                                                                \
/* recreate window buffer object with new length            */  \
/*  _q      : old window object                             */  \
/*  _n      : new window length                             */  \
WINDOW() WINDOW(_recreate)(WINDOW() _q, unsigned int _n);       \
                                                                \
/* destroy window object, freeing all internally memory     */  \
void WINDOW(_destroy)(WINDOW() _q);                             \
                                                                \
/* print window object to stdout                            */  \
void WINDOW(_print)(WINDOW() _q);                               \
                                                                \
/* print window object to stdout (with extra information)   */  \
void WINDOW(_debug_print)(WINDOW() _q);                         \
                                                                \
/* clear/reset window object (initialize to zeros)          */  \
void WINDOW(_clear)(WINDOW() _q);                               \
                                                                \
/* read window buffer contents                              */  \
/*  _q      : window object                                 */  \
/*  _v      : output pointer (set to internal array)        */  \
void WINDOW(_read)(WINDOW() _q, T ** _v);                       \
                                                                \
/* index single element in buffer at a particular index     */  \
/*  _q      : window object                                 */  \
/*  _i      : index of element to read                      */  \
/*  _v      : output value pointer                          */  \
void WINDOW(_index)(WINDOW()     _q,                            \
                    unsigned int _i,                            \
                    T *          _v);                           \
                                                                \
/* push single element onto window buffer                   */  \
/*  _q      : window object                                 */  \
/*  _v      : single input element                          */  \
void WINDOW(_push)(WINDOW() _q,                                 \
                   T        _v);                                \
                                                                \
/* write array of elements onto window buffer               */  \
/*  _q      : window object                                 */  \
/*  _v      : input array of values to write                */  \
/*  _n      : number of input values to write               */  \
void WINDOW(_write)(WINDOW()     _q,                            \
                    T *          _v,                            \
                    unsigned int _n);                           \

// Define window APIs
LIQUID_WINDOW_DEFINE_API(WINDOW_MANGLE_FLOAT,  float)
LIQUID_WINDOW_DEFINE_API(WINDOW_MANGLE_CFLOAT, liquid_float_complex)
//LIQUID_WINDOW_DEFINE_API(WINDOW_MANGLE_UINT,   unsigned int)

LIQUID_WINDOW_DEFINE_API(WINDOW_MANGLE_Q16,  q16_t)
LIQUID_WINDOW_DEFINE_API(WINDOW_MANGLE_Q32,  q32_t)

LIQUID_WINDOW_DEFINE_API(WINDOW_MANGLE_CQ16, cq16_t)
LIQUID_WINDOW_DEFINE_API(WINDOW_MANGLE_CQ32, cq32_t)


// wdelay functions : windowed-delay
// Implements an efficient z^-k delay with minimal memory
#define WDELAY_MANGLE_FLOAT(name)   LIQUID_CONCAT(wdelayf,  name)
#define WDELAY_MANGLE_CFLOAT(name)  LIQUID_CONCAT(wdelaycf, name)
#define WDELAY_MANGLE_UINT(name)    LIQUID_CONCAT(wdelayui, name)

// large macro
//   WDELAY : name-mangling macro
//   T      : data type
#define LIQUID_WDELAY_DEFINE_API(WDELAY,T)                      \
                                                                \
typedef struct WDELAY(_s) * WDELAY();                           \
WDELAY() WDELAY(_create)(unsigned int _k);                      \
WDELAY() WDELAY(_recreate)(WDELAY() _w, unsigned int _k);       \
void WDELAY(_destroy)(WDELAY() _w);                             \
void WDELAY(_print)(WDELAY() _w);                               \
void WDELAY(_clear)(WDELAY() _w);                               \
void WDELAY(_read)(WDELAY() _w, T * _v);                        \
void WDELAY(_push)(WDELAY() _b, T _v);

// Define wdelay APIs
LIQUID_WDELAY_DEFINE_API(WDELAY_MANGLE_FLOAT,  float)
LIQUID_WDELAY_DEFINE_API(WDELAY_MANGLE_CFLOAT, liquid_float_complex)
//LIQUID_WDELAY_DEFINE_API(WDELAY_MANGLE_UINT,   unsigned int)


//
// MODULE : dotprod (vector dot product)
//

#define DOTPROD_MANGLE_RRRF(name)   LIQUID_CONCAT(dotprod_rrrf,name)
#define DOTPROD_MANGLE_CCCF(name)   LIQUID_CONCAT(dotprod_cccf,name)
#define DOTPROD_MANGLE_CRCF(name)   LIQUID_CONCAT(dotprod_crcf,name)

// fixed-point
#define DOTPROD_MANGLE_RRRQ16(name) LIQUID_CONCAT(dotprod_rrrq16,name)
#define DOTPROD_MANGLE_RRRQ32(name) LIQUID_CONCAT(dotprod_rrrq32,name)

#define DOTPROD_MANGLE_CRCQ16(name) LIQUID_CONCAT(dotprod_crcq16,name)
#define DOTPROD_MANGLE_CRCQ32(name) LIQUID_CONCAT(dotprod_crcq32,name)

#define DOTPROD_MANGLE_CCCQ16(name) LIQUID_CONCAT(dotprod_cccq16,name)
#define DOTPROD_MANGLE_CCCQ32(name) LIQUID_CONCAT(dotprod_cccq32,name)

// large macro
//   DOTPROD    : name-mangling macro
//   TO         : output data type
//   TC         : coefficients data type
//   TI         : input data type
#define LIQUID_DOTPROD_DEFINE_API(DOTPROD,TO,TC,TI)             \
                                                                \
/* run dot product without creating object [unrolled loop]  */  \
/*  _v      : coefficients array [size: _n x 1]             */  \
/*  _x      : input array [size: _n x 1]                    */  \
/*  _n      : dotprod length, _n > 0                        */  \
/*  _y      : output sample pointer                         */  \
void DOTPROD(_run)( TC *_v, TI *_x, unsigned int _n, TO *_y);   \
void DOTPROD(_run4)(TC *_v, TI *_x, unsigned int _n, TO *_y);   \
                                                                \
typedef struct DOTPROD(_s) * DOTPROD();                         \
                                                                \
/* create dot product object                                */  \
/*  _v      : coefficients array [size: _n x 1]             */  \
/*  _n      : dotprod length, _n > 0                        */  \
DOTPROD() DOTPROD(_create)(TC *         _v,                     \
                           unsigned int _n);                    \
                                                                \
/* re-create dot product object                             */  \
/*  _q      : old dotprod object                            */  \
/*  _v      : coefficients array [size: _n x 1]             */  \
/*  _n      : dotprod length, _n > 0                        */  \
DOTPROD() DOTPROD(_recreate)(DOTPROD()    _q,                   \
                             TC *         _v,                   \
                             unsigned int _n);                  \
                                                                \
/* destroy dotprod object, freeing all internal memory      */  \
void DOTPROD(_destroy)(DOTPROD() _q);                           \
                                                                \
/* print dotprod object internals to standard output        */  \
void DOTPROD(_print)(DOTPROD() _q);                             \
                                                                \
/* execute dot product                                      */  \
/*  _q      : dotprod object                                */  \
/*  _x      : input array [size: _n x 1]                    */  \
/*  _y      : output sample pointer                         */  \
void DOTPROD(_execute)(DOTPROD() _q,                            \
                       TI *      _x,                            \
                       TO *      _y);                           \

LIQUID_DOTPROD_DEFINE_API(DOTPROD_MANGLE_RRRF,
                          float,
                          float,
                          float)

LIQUID_DOTPROD_DEFINE_API(DOTPROD_MANGLE_CCCF,
                          liquid_float_complex,
                          liquid_float_complex,
                          liquid_float_complex)

LIQUID_DOTPROD_DEFINE_API(DOTPROD_MANGLE_CRCF,
                          liquid_float_complex,
                          float,
                          liquid_float_complex)

// fixed-point

LIQUID_DOTPROD_DEFINE_API(DOTPROD_MANGLE_RRRQ16, q16_t, q16_t, q16_t)
LIQUID_DOTPROD_DEFINE_API(DOTPROD_MANGLE_RRRQ32, q32_t, q32_t, q32_t)

LIQUID_DOTPROD_DEFINE_API(DOTPROD_MANGLE_CRCQ16, cq16_t, q16_t, cq16_t)
LIQUID_DOTPROD_DEFINE_API(DOTPROD_MANGLE_CRCQ32, cq32_t, q32_t, cq32_t)

LIQUID_DOTPROD_DEFINE_API(DOTPROD_MANGLE_CCCQ16, cq16_t, cq16_t, cq16_t)
LIQUID_DOTPROD_DEFINE_API(DOTPROD_MANGLE_CCCQ32, cq32_t, cq32_t, cq32_t)

// 
// sum squared methods
//

float liquid_sumsqf(float *      _v,
                    unsigned int _n);

float liquid_sumsqcf(liquid_float_complex * _v,
                     unsigned int           _n);

q16_t liquid_sumsqq16(q16_t *     _v,
                     unsigned int _n);

q16_t liquid_sumsqcq16(cq16_t *     _v,
                       unsigned int _n);

//
// MODULE : equalization
//

// least mean-squares (LMS)
#define EQLMS_MANGLE_RRRF(name)     LIQUID_CONCAT(eqlms_rrrf,name)
#define EQLMS_MANGLE_CCCF(name)     LIQUID_CONCAT(eqlms_cccf,name)

// large macro
//   EQLMS  : name-mangling macro
//   T      : data type
#define LIQUID_EQLMS_DEFINE_API(EQLMS,T)                        \
typedef struct EQLMS(_s) * EQLMS();                             \
                                                                \
/* create LMS EQ initialized with external coefficients     */  \
/*  _h      : filter coefficients (NULL for {1,0,0...})     */  \
/*  _p      : filter length                                 */  \
EQLMS() EQLMS(_create)(T *          _h,                         \
                       unsigned int _p);                        \
                                                                \
/* create LMS EQ initialized with square-root Nyquist       */  \
/*  _type   : filter type (e.g. LIQUID_RNYQUIST_RRC)        */  \
/*  _k      : samples/symbol                                */  \
/*  _m      : filter delay (symbols)                        */  \
/*  _beta   : rolloff factor (0 < beta <= 1)                */  \
/*  _dt     : fractional sample delay                       */  \
EQLMS() EQLMS(_create_rnyquist)(int          _type,             \
                                unsigned int _k,                \
                                unsigned int _m,                \
                                float        _beta,             \
                                float        _dt);              \
                                                                \
/* re-create EQ initialized with external coefficients      */  \
/*  _q      :   equalizer object                            */  \
/*  _h      :   filter coefficients (NULL for {1,0,0...})   */  \
/*  _p      :   filter length                               */  \
EQLMS() EQLMS(_recreate)(EQLMS()      _q,                       \
                         T *          _h,                       \
                         unsigned int _p);                      \
                                                                \
/* destroy equalizer object, freeing all internal memory    */  \
void EQLMS(_destroy)(EQLMS() _q);                               \
                                                                \
/* print equalizer internal state                           */  \
void EQLMS(_print)(EQLMS() _q);                                 \
                                                                \
/* set equalizer learning rate                              */  \
void EQLMS(_set_bw)(EQLMS() _q,                                 \
                    float   _lambda);                           \
                                                                \
/* get equalizer learning rate                              */  \
float EQLMS(_get_bw)(EQLMS() _eq);                              \
                                                                \
/* reset equalizer object, clearing internal state          */  \
void EQLMS(_reset)(EQLMS() _q);                                 \
                                                                \
/* push sample into equalizer internal buffer               */  \
void EQLMS(_push)(EQLMS() _q,                                   \
                  T       _x);                                  \
                                                                \
/* execute internal dot product and return result           */  \
/*  _q      :   equalizer object                            */  \
/*  _y      :   output sample                               */  \
void EQLMS(_execute)(EQLMS() _q,                                \
                     T *     _y);                               \
                                                                \
/* step through one cycle of equalizer training             */  \
/*  _q      :   equalizer object                            */  \
/*  _d      :   desired output                              */  \
/*  _d_hat  :   actual output                               */  \
void EQLMS(_step)(EQLMS() _q,                                   \
                  T       _d,                                   \
                  T       _d_hat);                              \
                                                                \
/* reset equalizer object, clearing internal state          */  \
void EQLMS(_get_weights)(EQLMS() _q,                            \
                         T *     _w);                           \
                                                                \
/* train equalizer object on group of samples               */  \
/*  _q      :   equalizer object                            */  \
/*  _w      :   input/output weights   [size: _p x 1]       */  \
/*  _x      :   received sample vector [size: _n x 1]       */  \
/*  _d      :   desired output vector  [size: _n x 1]       */  \
/*  _n      :   input, output vector length                 */  \
void EQLMS(_train)(EQLMS()      _q,                             \
                   T *          _w,                             \
                   T *          _x,                             \
                   T *          _d,                             \
                   unsigned int _n);                            \

LIQUID_EQLMS_DEFINE_API(EQLMS_MANGLE_RRRF, float);
LIQUID_EQLMS_DEFINE_API(EQLMS_MANGLE_CCCF, liquid_float_complex);


// recursive least-squares (RLS)
#define EQRLS_MANGLE_RRRF(name)     LIQUID_CONCAT(eqrls_rrrf,name)
#define EQRLS_MANGLE_CCCF(name)     LIQUID_CONCAT(eqrls_cccf,name)

// large macro
//   EQRLS  : name-mangling macro
//   T      : data type
#define LIQUID_EQRLS_DEFINE_API(EQRLS,T)                        \
typedef struct EQRLS(_s) * EQRLS();                             \
EQRLS() EQRLS(_create)(T * _h,                                  \
                       unsigned int _p);                        \
EQRLS() EQRLS(_recreate)(EQRLS() _eq,                           \
                         T * _h,                                \
                         unsigned int _p);                      \
void EQRLS(_destroy)(EQRLS() _eq);                              \
void EQRLS(_print)(EQRLS() _eq);                                \
void EQRLS(_set_bw)(EQRLS() _eq, float _mu);                    \
float EQRLS(_get_bw)(EQRLS() _eq);                              \
void EQRLS(_reset)(EQRLS() _eq);                                \
void EQRLS(_push)(EQRLS() _eq, T _x);                           \
void EQRLS(_execute)(EQRLS() _eq, T * _y);                      \
void EQRLS(_step)(EQRLS() _eq, T _d, T _d_hat);                 \
void EQRLS(_get_weights)(EQRLS() _eq, T * _w);                  \
void EQRLS(_train)(EQRLS() _eq,                                 \
                   T * _w,                                      \
                   T * _x,                                      \
                   T * _d,                                      \
                   unsigned int _n);

LIQUID_EQRLS_DEFINE_API(EQRLS_MANGLE_RRRF, float);
LIQUID_EQRLS_DEFINE_API(EQRLS_MANGLE_CCCF, liquid_float_complex);




//
// MODULE : fec (forward error-correction)
//

// soft bit values
#define LIQUID_SOFTBIT_0        (0)
#define LIQUID_SOFTBIT_1        (255)
#define LIQUID_SOFTBIT_ERASURE  (127)

// available CRC schemes
#define LIQUID_CRC_NUM_SCHEMES  7
typedef enum {
    LIQUID_CRC_UNKNOWN=0,   // unknown/unavailable CRC scheme
    LIQUID_CRC_NONE,        // no error-detection
    LIQUID_CRC_CHECKSUM,    // 8-bit checksum
    LIQUID_CRC_8,           // 8-bit CRC
    LIQUID_CRC_16,          // 16-bit CRC
    LIQUID_CRC_24,          // 24-bit CRC
    LIQUID_CRC_32           // 32-bit CRC
} crc_scheme;

// pretty names for crc schemes
extern const char * crc_scheme_str[LIQUID_CRC_NUM_SCHEMES][2];

// Print compact list of existing and available CRC schemes
void liquid_print_crc_schemes();

// returns crc_scheme based on input string
crc_scheme liquid_getopt_str2crc(const char * _str);

// get length of CRC (bytes)
unsigned int crc_get_length(crc_scheme _scheme);

// generate error-detection key
//
//  _scheme     :   error-detection scheme
//  _msg        :   input data message, [size: _n x 1]
//  _n          :   input data message size
unsigned int crc_generate_key(crc_scheme _scheme,
                              unsigned char * _msg,
                              unsigned int _n);

// validate message using error-detection key
//
//  _scheme     :   error-detection scheme
//  _msg        :   input data message, [size: _n x 1]
//  _n          :   input data message size
//  _key        :   error-detection key
int crc_validate_message(crc_scheme _scheme,
                         unsigned char * _msg,
                         unsigned int _n,
                         unsigned int _key);


// available FEC schemes
#define LIQUID_FEC_NUM_SCHEMES  28
typedef enum {
    LIQUID_FEC_UNKNOWN=0,       // unknown/unsupported scheme
    LIQUID_FEC_NONE,            // no error-correction
    LIQUID_FEC_REP3,            // simple repeat code, r1/3
    LIQUID_FEC_REP5,            // simple repeat code, r1/5
    LIQUID_FEC_HAMMING74,       // Hamming (7,4) block code, r1/2 (really 4/7)
    LIQUID_FEC_HAMMING84,       // Hamming (7,4) with extra parity bit, r1/2
    LIQUID_FEC_HAMMING128,      // Hamming (12,8) block code, r2/3
    
    LIQUID_FEC_GOLAY2412,       // Golay (24,12) block code, r1/2
    LIQUID_FEC_SECDED2216,      // SEC-DED (22,16) block code, r8/11
    LIQUID_FEC_SECDED3932,      // SEC-DED (39,32) block code
    LIQUID_FEC_SECDED7264,      // SEC-DED (72,64) block code, r8/9

    // codecs not defined internally (see http://www.ka9q.net/code/fec/)
    LIQUID_FEC_CONV_V27,        // r1/2, K=7, dfree=10
    LIQUID_FEC_CONV_V29,        // r1/2, K=9, dfree=12
    LIQUID_FEC_CONV_V39,        // r1/3, K=9, dfree=18
    LIQUID_FEC_CONV_V615,       // r1/6, K=15, dfree<=57 (Heller 1968)

    // punctured (perforated) codes
    LIQUID_FEC_CONV_V27P23,     // r2/3, K=7, dfree=6
    LIQUID_FEC_CONV_V27P34,     // r3/4, K=7, dfree=5
    LIQUID_FEC_CONV_V27P45,     // r4/5, K=7, dfree=4
    LIQUID_FEC_CONV_V27P56,     // r5/6, K=7, dfree=4
    LIQUID_FEC_CONV_V27P67,     // r6/7, K=7, dfree=3
    LIQUID_FEC_CONV_V27P78,     // r7/8, K=7, dfree=3

    LIQUID_FEC_CONV_V29P23,     // r2/3, K=9, dfree=7
    LIQUID_FEC_CONV_V29P34,     // r3/4, K=9, dfree=6
    LIQUID_FEC_CONV_V29P45,     // r4/5, K=9, dfree=5
    LIQUID_FEC_CONV_V29P56,     // r5/6, K=9, dfree=5
    LIQUID_FEC_CONV_V29P67,     // r6/7, K=9, dfree=4
    LIQUID_FEC_CONV_V29P78,     // r7/8, K=9, dfree=4

    // Reed-Solomon codes
    LIQUID_FEC_RS_M8            // m=8, n=255, k=223
} fec_scheme;

// pretty names for fec schemes
extern const char * fec_scheme_str[LIQUID_FEC_NUM_SCHEMES][2];

// Print compact list of existing and available FEC schemes
void liquid_print_fec_schemes();

// returns fec_scheme based on input string
fec_scheme liquid_getopt_str2fec(const char * _str);

// fec object (pointer to fec structure)
typedef struct fec_s * fec;

// return the encoded message length using a particular error-
// correction scheme (object-independent method)
//  _scheme     :   forward error-correction scheme
//  _msg_len    :   raw, uncoded message length
unsigned int fec_get_enc_msg_length(fec_scheme _scheme,
                                    unsigned int _msg_len);

// get the theoretical rate of a particular forward error-
// correction scheme (object-independent method)
float fec_get_rate(fec_scheme _scheme);

// create a fec object of a particular scheme
//  _scheme     :   error-correction scheme
//  _opts       :   (ignored)
fec fec_create(fec_scheme _scheme,
               void *_opts);

// recreate fec object
//  _q          :   old fec object
//  _scheme     :   new error-correction scheme
//  _opts       :   (ignored)
fec fec_recreate(fec _q,
                 fec_scheme _scheme,
                 void *_opts);

// destroy fec object
void fec_destroy(fec _q);

// print fec object internals
void fec_print(fec _q);

// encode a block of data using a fec scheme
//  _q              :   fec object
//  _dec_msg_len    :   decoded message length
//  _msg_dec        :   decoded message
//  _msg_enc        :   encoded message
void fec_encode(fec _q,
                unsigned int _dec_msg_len,
                unsigned char * _msg_dec,
                unsigned char * _msg_enc);

// decode a block of data using a fec scheme
//  _q              :   fec object
//  _dec_msg_len    :   decoded message length
//  _msg_enc        :   encoded message
//  _msg_dec        :   decoded message
void fec_decode(fec _q,
                unsigned int _dec_msg_len,
                unsigned char * _msg_enc,
                unsigned char * _msg_dec);

// decode a block of data using a fec scheme (soft decision)
//  _q              :   fec object
//  _dec_msg_len    :   decoded message length
//  _msg_enc        :   encoded message (soft bits)
//  _msg_dec        :   decoded message
void fec_decode_soft(fec _q,
                     unsigned int _dec_msg_len,
                     unsigned char * _msg_enc,
                     unsigned char * _msg_dec);

// 
// Packetizer
//

// computes the number of encoded bytes after packetizing
//
//  _n      :   number of uncoded input bytes
//  _crc    :   error-detecting scheme
//  _fec0   :   inner forward error-correction code
//  _fec1   :   outer forward error-correction code
unsigned int packetizer_compute_enc_msg_len(unsigned int _n,
                                            int _crc,
                                            int _fec0,
                                            int _fec1);

// computes the number of decoded bytes before packetizing
//
//  _k      :   number of encoded bytes
//  _crc    :   error-detecting scheme
//  _fec0   :   inner forward error-correction code
//  _fec1   :   outer forward error-correction code
unsigned int packetizer_compute_dec_msg_len(unsigned int _k,
                                            int _crc,
                                            int _fec0,
                                            int _fec1);

typedef struct packetizer_s * packetizer;

// create packetizer object
//
//  _n      :   number of uncoded input bytes
//  _crc    :   error-detecting scheme
//  _fec0   :   inner forward error-correction code
//  _fec1   :   outer forward error-correction code
packetizer packetizer_create(unsigned int _dec_msg_len,
                             int _crc,
                             int _fec0,
                             int _fec1);

// re-create packetizer object
//
//  _p      :   initialz packetizer object
//  _n      :   number of uncoded input bytes
//  _crc    :   error-detecting scheme
//  _fec0   :   inner forward error-correction code
//  _fec1   :   outer forward error-correction code
packetizer packetizer_recreate(packetizer _p,
                               unsigned int _dec_msg_len,
                               int _crc,
                               int _fec0,
                               int _fec1);

// destroy packetizer object
void packetizer_destroy(packetizer _p);

// print packetizer object internals
void packetizer_print(packetizer _p);

unsigned int packetizer_get_dec_msg_len(packetizer _p);
unsigned int packetizer_get_enc_msg_len(packetizer _p);


// packetizer_encode()
//
// Execute the packetizer on an input message
//
//  _p      :   packetizer object
//  _msg    :   input message (uncoded bytes)
//  _pkt    :   encoded output message
void packetizer_encode(packetizer _p,
                       unsigned char * _msg,
                       unsigned char * _pkt);

// packetizer_decode()
//
// Execute the packetizer to decode an input message, return validity
// check of resulting data
//
//  _p      :   packetizer object
//  _pkt    :   input message (coded bytes)
//  _msg    :   decoded output message
int  packetizer_decode(packetizer _p,
                       unsigned char * _pkt,
                       unsigned char * _msg);

// Execute the packetizer to decode an input message, return validity
// check of resulting data
//
//  _p      :   packetizer object
//  _pkt    :   input message (coded soft bits)
//  _msg    :   decoded output message
int  packetizer_decode_soft(packetizer _p,
                            unsigned char * _pkt,
                            unsigned char * _msg);


//
// interleaver
//
typedef struct interleaver_s * interleaver;

// create interleaver
//   _n     : number of bytes
interleaver interleaver_create(unsigned int _n);

// destroy interleaver object
void interleaver_destroy(interleaver _q);

// print interleaver object internals
void interleaver_print(interleaver _q);

// set depth (number of internal iterations)
//  _q      :   interleaver object
//  _depth  :   depth
void interleaver_set_depth(interleaver _q,
                           unsigned int _depth);

// execute forward interleaver (encoder)
//  _q          :   interleaver object
//  _msg_dec    :   decoded (un-interleaved) message
//  _msg_enc    :   encoded (interleaved) message
void interleaver_encode(interleaver _q,
                        unsigned char * _msg_dec,
                        unsigned char * _msg_enc);

// execute forward interleaver (encoder) on soft bits
//  _q          :   interleaver object
//  _msg_dec    :   decoded (un-interleaved) message
//  _msg_enc    :   encoded (interleaved) message
void interleaver_encode_soft(interleaver _q,
                             unsigned char * _msg_dec,
                             unsigned char * _msg_enc);

// execute reverse interleaver (decoder)
//  _q          :   interleaver object
//  _msg_enc    :   encoded (interleaved) message
//  _msg_dec    :   decoded (un-interleaved) message
void interleaver_decode(interleaver _q,
                        unsigned char * _msg_enc,
                        unsigned char * _msg_dec);

// execute reverse interleaver (decoder) on soft bits
//  _q          :   interleaver object
//  _msg_enc    :   encoded (interleaved) message
//  _msg_dec    :   decoded (un-interleaved) message
void interleaver_decode_soft(interleaver _q,
                             unsigned char * _msg_enc,
                             unsigned char * _msg_dec);



//
// MODULE : fft (fast Fourier transform)
//

// type of transform
typedef enum {
    LIQUID_FFT_UNKNOWN  =   0,  // unknown transform type

    // regular complex one-dimensional transforms
    LIQUID_FFT_FORWARD  =  +1,  // complex one-dimensional FFT 
    LIQUID_FFT_BACKWARD =  -1,  // complex one-dimensional inverse FFT 

    // discrete cosine transforms
    LIQUID_FFT_REDFT00  =  10,  // real one-dimensional DCT-I
    LIQUID_FFT_REDFT10  =  11,  // real one-dimensional DCT-II
    LIQUID_FFT_REDFT01  =  12,  // real one-dimensional DCT-III
    LIQUID_FFT_REDFT11  =  13,  // real one-dimensional DCT-IV

    // discrete sine transforms
    LIQUID_FFT_RODFT00  =  20,  // real one-dimensional DST-I
    LIQUID_FFT_RODFT10  =  21,  // real one-dimensional DST-II
    LIQUID_FFT_RODFT01  =  22,  // real one-dimensional DST-III
    LIQUID_FFT_RODFT11  =  23,  // real one-dimensional DST-IV

    // modified discrete cosine transform
    LIQUID_FFT_MDCT     =  30,  // MDCT
    LIQUID_FFT_IMDCT    =  31,  // IMDCT
} liquid_fft_type;

#define LIQUID_FFT_MANGLE_FLOAT(name)   LIQUID_CONCAT(fft,name)
#define LIQUID_FFT_MANGLE_Q16(name)     LIQUID_CONCAT(fftq16,name)
#define LIQUID_FFT_MANGLE_Q32(name)     LIQUID_CONCAT(fftq32,name)

// Macro    :   FFT
//  FFT     :   name-mangling macro
//  T       :   primitive data type
//  TC      :   primitive data type (complex)
#define LIQUID_FFT_DEFINE_API(FFT,T,TC)                         \
                                                                \
typedef struct FFT(plan_s) * FFT(plan);                         \
                                                                \
/* create regular complex one-dimensional transform         */  \
/*  _n      :   transform size                              */  \
/*  _x      :   pointer to input array  [size: _n x 1]      */  \
/*  _y      :   pointer to output array [size: _n x 1]      */  \
/*  _dir    :   direction (e.g. LIQUID_FFT_FORWARD)         */  \
/*  _flags  :   options, optimization                       */  \
FFT(plan) FFT(_create_plan)(unsigned int _n,                    \
                            TC *         _x,                    \
                            TC *         _y,                    \
                            int          _dir,                  \
                            int          _flags);               \
                                                                \
/* create real-to-real transform                            */  \
/*  _n      :   transform size                              */  \
/*  _x      :   pointer to input array  [size: _n x 1]      */  \
/*  _y      :   pointer to output array [size: _n x 1]      */  \
/*  _type   :   transform type (e.g. LIQUID_FFT_REDFT00)    */  \
/*  _flags  :   options, optimization                       */  \
FFT(plan) FFT(_create_plan_r2r_1d)(unsigned int _n,             \
                                   T *          _x,             \
                                   T *          _y,             \
                                   int          _type,          \
                                   int          _flags);        \
                                                                \
/* destroy transform                                        */  \
void FFT(_destroy_plan)(FFT(plan) _p);                          \
                                                                \
/* print transform plan and internal strategy               */  \
void FFT(_print_plan)(FFT(plan) _p);                            \
                                                                \
/* run the transform                                        */  \
void FFT(_execute)(FFT(plan) _p);                               \
                                                                \
/* object-independent methods */                                \
                                                                \
/* perform n-point FFT allocating plan internally           */  \
/*  _nfft   : fft size                                      */  \
/*  _x      : input array [size: _nfft x 1]                 */  \
/*  _y      : output array [size: _nfft x 1]                */  \
/*  _dir    : fft direction: LIQUID_FFT_{FORWARD,BACKWARD}  */  \
/*  _flags  : fft flags                                     */  \
void FFT(_run)(unsigned int _n,                                 \
               TC *         _x,                                 \
               TC *         _y,                                 \
               int          _dir,                               \
               int          _flags);                            \
                                                                \
/* perform n-point real FFT allocating plan internally      */  \
/*  _nfft   : fft size                                      */  \
/*  _x      : input array [size: _nfft x 1]                 */  \
/*  _y      : output array [size: _nfft x 1]                */  \
/*  _type   : fft type, e.g. LIQUID_FFT_REDFT10             */  \
/*  _flags  : fft flags                                     */  \
void FFT(_r2r_1d_run)(unsigned int _n,                          \
                      T *          _x,                          \
                      T *          _y,                          \
                      int          _type,                       \
                      int          _flags);                     \
                                                                \
/* perform _n-point fft shift                               */  \
void FFT(_shift)(TC *         _x,                               \
                 unsigned int _n);                              \


LIQUID_FFT_DEFINE_API(LIQUID_FFT_MANGLE_FLOAT,float,liquid_float_complex)
LIQUID_FFT_DEFINE_API(LIQUID_FFT_MANGLE_Q16,  q16_t, cq16_t)
LIQUID_FFT_DEFINE_API(LIQUID_FFT_MANGLE_Q32,  q32_t, cq32_t)

// antiquated fft methods
// FFT(plan) FFT(_create_plan_mdct)(unsigned int _n,
//                                  T * _x,
//                                  T * _y,
//                                  int _kind,
//                                  int _flags);


// 
// spectral periodogram
//

typedef struct spgram_s * spgram;

// create spgram object
//  _nfft       :   FFT size
//  _window     :   window [size: _window_len x 1]
//  _window_len :   window length
spgram spgram_create(unsigned int _nfft,
                     float *      _window,
                     unsigned int _window_len);

// create spgram object with Kaiser-Bessel window
//  _nfft       :   FFT size
//  _window_len :   window length
//  _beta       :   Kaiser-Bessel window parameter (_beta > 0)
spgram spgram_create_kaiser(unsigned int _nfft,
                            unsigned int _window_len,
                            float        _beta);

// destroy spgram object
void spgram_destroy(spgram _q);

// resets the internal state of the spgram object
void spgram_reset(spgram _q);

// push samples into spgram object
//  _q      :   spgram object
//  _x      :   input buffer [size: _n x 1]
//  _n      :   input buffer length
void spgram_push(spgram                 _q,
                 liquid_float_complex * _x,
                 unsigned int           _n);

// compute spectral periodogram output from current buffer contents
//  _q      :   spgram object
//  _X      :   output spectrum [dB], [size: _nfft x 1]
void spgram_execute(spgram                 _q,
                    liquid_float_complex * _X);

// accumulate power spectral density
//  _q      :   spgram object
//  _x      :   input buffer [size: _n x 1]
//  _n      :   input buffer length
void spgram_accumulate_psd(spgram                 _q,
                           liquid_float_complex * _x,
                           unsigned int           _n);

// write accumulated psd
//  _q      :   spgram object
//  _x      :   input buffer [size: _n x 1]
//  _n      :   input buffer length [size: _nfft x 1]
void spgram_write_accumulation(spgram  _q,
                               float * _x);

// estimate spectrum on input signal
//  _q      :   spgram object
//  _x      :   input signal [size: _n x 1]
//  _n      :   input signal length
//  _psd    :   output spectrum, [size: _nfft x 1]
void spgram_estimate_psd(spgram                 _q,
                         liquid_float_complex * _x,
                         unsigned int           _n,
                         float *                _psd);

// ascii spectrogram
typedef struct asgram_s * asgram;

// create asgram object
//  _nfft       :   FFT size
asgram asgram_create(unsigned int _nfft);
void asgram_destroy(asgram _q);
void asgram_reset(asgram _q);
void asgram_set_scale(asgram _q, float _offset, float _scale);

// push samples into asgram object
//  _q      :   asgram object
//  _x      :   input buffer [size: _n x 1]
//  _n      :   input buffer length
void asgram_push(asgram                 _q,
                 liquid_float_complex * _x,
                 unsigned int           _n);

// execute asgram
//  _q          :   asgram object
//  _ascii      :   ASCII character output buffer [size: _nfft x 1]
//  _peakval    :   peak PSD value [dB]
//  _peakfreq   :   normalized frequency of peak PSD value
void asgram_execute(asgram  _q,
                    char *  _ascii,
                    float * _peakval,
                    float * _peakfreq);

//
// MODULE : filter
//

// estimate required filter length given
//  _df     :   transition bandwidth (0 < _b < 0.5)
//  _As     :   stop-band attenuation [dB], _As > 0
unsigned int estimate_req_filter_len(float _df,
                                     float _As);

// estimate filter stop-band attenuation given
//  _df     :   transition bandwidth (0 < _b < 0.5)
//  _N      :   filter length
float estimate_req_filter_As(float _df,
                             unsigned int _N);

// estimate filter transition bandwidth given
//  _As     :   stop-band attenuation [dB], _As > 0
//  _N      :   filter length
float estimate_req_filter_df(float _As,
                             unsigned int _N);


// returns the Kaiser window beta factor give the filter's target
// stop-band attenuation (As) [Vaidyanathan:1993]
//  _As     :   target filter's stop-band attenuation [dB], _As > 0
float kaiser_beta_As(float _As);


// Nyquist filter prototypes
typedef enum {
    LIQUID_NYQUIST_KAISER=0,    // Nyquist Kaiser filter
    LIQUID_NYQUIST_PM,          // Parks-McClellan filter
    LIQUID_NYQUIST_RCOS,        // raised-cosine filter
    LIQUID_NYQUIST_FEXP,        // flipped exponential
    LIQUID_NYQUIST_FSECH,       // flipped hyperbolic secant
    LIQUID_NYQUIST_FARCSECH,    // flipped arc-hyperbolic secant
} liquid_nyquist_type;

// Design Nyquist filter
//  _type   : filter type (e.g. LIQUID_NYQUIST_RCOS)
//  _k      : samples/symbol
//  _m      : symbol delay
//  _beta   : excess bandwidth factor, _beta in [0,1]
//  _dt     : fractional sample delay
//  _h      : output coefficient buffer (length: 2*k*m+1)
void liquid_firdes_nyquist(liquid_nyquist_type _type,
                           unsigned int _k,
                           unsigned int _m,
                           float _beta,
                           float _dt,
                           float * _h);


// Design FIR filter using Parks-McClellan algorithm

// band type specifier
typedef enum {
    LIQUID_FIRDESPM_BANDPASS=0,     // regular band-pass filter
    LIQUID_FIRDESPM_DIFFERENTIATOR, // differentiating filter
    LIQUID_FIRDESPM_HILBERT         // Hilbert transform
} liquid_firdespm_btype;

// weighting type specifier
typedef enum {
    LIQUID_FIRDESPM_FLATWEIGHT=0,   // flat weighting
    LIQUID_FIRDESPM_EXPWEIGHT,      // exponential weighting
    LIQUID_FIRDESPM_LINWEIGHT,      // linear weighting
} liquid_firdespm_wtype;

// run filter design (full life cycle of object)
//  _h_len      :   length of filter (number of taps)
//  _num_bands  :   number of frequency bands
//  _bands      :   band edges, f in [0,0.5], [size: _num_bands x 2]
//  _des        :   desired response [size: _num_bands x 1]
//  _weights    :   response weighting [size: _num_bands x 1]
//  _wtype      :   weight types (e.g. LIQUID_FIRDESPM_FLATWEIGHT) [size: _num_bands x 1]
//  _btype      :   band type (e.g. LIQUID_FIRDESPM_BANDPASS)
//  _h          :   output coefficients array [size: _h_len x 1]
void firdespm_run(unsigned int _h_len,
                  unsigned int _num_bands,
                  float * _bands,
                  float * _des,
                  float * _weights,
                  liquid_firdespm_wtype * _wtype,
                  liquid_firdespm_btype _btype,
                  float * _h);

// structured object
typedef struct firdespm_s * firdespm;

// create firdespm object
//  _h_len      :   length of filter (number of taps)
//  _num_bands  :   number of frequency bands
//  _bands      :   band edges, f in [0,0.5], [size: _num_bands x 2]
//  _des        :   desired response [size: _num_bands x 1]
//  _weights    :   response weighting [size: _num_bands x 1]
//  _wtype      :   weight types (e.g. LIQUID_FIRDESPM_FLATWEIGHT) [size: _num_bands x 1]
//  _btype      :   band type (e.g. LIQUID_FIRDESPM_BANDPASS)
firdespm firdespm_create(unsigned int _h_len,
                         unsigned int _num_bands,
                         float * _bands,
                         float * _des,
                         float * _weights,
                         liquid_firdespm_wtype * _wtype,
                         liquid_firdespm_btype _btype);

// destroy firdespm object
void firdespm_destroy(firdespm _q);

// print firdespm object internals
void firdespm_print(firdespm _q);

// execute filter design, storing result in _h
void firdespm_execute(firdespm _q, float * _h);


// Design FIR using kaiser window
//  _n      : filter length, _n > 0
//  _fc     : cutoff frequency, 0 < _fc < 0.5
//  _As     : stop-band attenuation [dB], _As > 0
//  _mu     : fractional sample offset, -0.5 < _mu < 0.5
//  _h      : output coefficient buffer, [size: _n x 1]
void liquid_firdes_kaiser(unsigned int _n,
                          float _fc,
                          float _As,
                          float _mu,
                          float *_h);

// Design FIR doppler filter
//  _n      : filter length
//  _fd     : normalized doppler frequency (0 < _fd < 0.5)
//  _K      : Rice fading factor (K >= 0)
//  _theta  : LoS component angle of arrival
//  _h      : output coefficient buffer
void liquid_firdes_doppler(unsigned int _n,
                           float _fd,
                           float _K,
                           float _theta,
                           float *_h);


// Design Nyquist raised-cosine filter
//  _k      : samples/symbol
//  _m      : symbol delay
//  _beta   : rolloff factor (0 < beta <= 1)
//  _dt     : fractional sample delay
//  _h      : output coefficient buffer (length: 2*k*m+1)
void liquid_firdes_rcos(unsigned int _k,
                        unsigned int _m,
                        float _beta,
                        float _dt,
                        float * _h);

// root-Nyquist filter prototypes
typedef enum {
    LIQUID_RNYQUIST_ARKAISER=0, // root-Nyquist Kaiser (approximate optimum)
    LIQUID_RNYQUIST_RKAISER,    // root-Nyquist Kaiser (true optimum)
    LIQUID_RNYQUIST_RRC,        // root raised-cosine
    LIQUID_RNYQUIST_hM3,        // harris-Moerder-3 filter
    LIQUID_RNYQUIST_GMSKTX,     // GMSK transmit filter
    LIQUID_RNYQUIST_GMSKRX,     // GMSK receive filter
    LIQUID_RNYQUIST_FEXP,       // flipped exponential
    LIQUID_RNYQUIST_FSECH,      // flipped hyperbolic secant
    LIQUID_RNYQUIST_FARCSECH,   // flipped arc-hyperbolic secant
} liquid_rnyquist_type;

// Design root-Nyquist filter
//  _type   : filter type (e.g. LIQUID_RNYQUIST_RRC)
//  _k      : samples/symbol,          _k > 1
//  _m      : symbol delay,            _m > 0
//  _beta   : excess bandwidth factor, _beta in [0,1)
//  _dt     : fractional sample delay, _dt in [-1,1]
//  _h      : output coefficient buffer (length: 2*_k*_m+1)
void liquid_firdes_rnyquist(liquid_rnyquist_type _type,
                            unsigned int         _k,
                            unsigned int         _m,
                            float                _beta,
                            float                _dt,
                            float *              _h);

// Design root-Nyquist raised-cosine filter
void liquid_firdes_rrcos(unsigned int _k, unsigned int _m, float _beta, float _dt, float * _h);

// Design root-Nyquist Kaiser filter
void liquid_firdes_rkaiser(unsigned int _k, unsigned int _m, float _beta, float _dt, float * _h);

// Design (approximate) root-Nyquist Kaiser filter
void liquid_firdes_arkaiser(unsigned int _k, unsigned int _m, float _beta, float _dt, float * _h);

// Design root-Nyquist harris-Moerder filter
void liquid_firdes_hM3(unsigned int _k, unsigned int _m, float _beta, float _dt, float * _h);

// Design GMSK transmit and receive filters
void liquid_firdes_gmsktx(unsigned int _k, unsigned int _m, float _beta, float _dt, float * _h);
void liquid_firdes_gmskrx(unsigned int _k, unsigned int _m, float _beta, float _dt, float * _h);

// Design flipped exponential Nyquist/root-Nyquist filters
void liquid_firdes_fexp( unsigned int _k, unsigned int _m, float _beta, float _dt, float * _h);
void liquid_firdes_rfexp(unsigned int _k, unsigned int _m, float _beta, float _dt, float * _h);

// Design flipped hyperbolic secand Nyquist/root-Nyquist filters
void liquid_firdes_fsech( unsigned int _k, unsigned int _m, float _beta, float _dt, float * _h);
void liquid_firdes_rfsech(unsigned int _k, unsigned int _m, float _beta, float _dt, float * _h);

// Design flipped arc-hyperbolic secand Nyquist/root-Nyquist filters
void liquid_firdes_farcsech( unsigned int _k, unsigned int _m, float _beta, float _dt, float * _h);
void liquid_firdes_rfarcsech(unsigned int _k, unsigned int _m, float _beta, float _dt, float * _h);

// Compute group delay for an FIR filter
//  _h      : filter coefficients array
//  _n      : filter length
//  _fc     : frequency at which delay is evaluated (-0.5 < _fc < 0.5)
float fir_group_delay(float * _h,
                      unsigned int _n,
                      float _fc);

// Compute group delay for an IIR filter
//  _b      : filter numerator coefficients
//  _nb     : filter numerator length
//  _a      : filter denominator coefficients
//  _na     : filter denominator length
//  _fc     : frequency at which delay is evaluated (-0.5 < _fc < 0.5)
float iir_group_delay(float * _b,
                      unsigned int _nb,
                      float * _a,
                      unsigned int _na,
                      float _fc);


// liquid_filter_autocorr()
//
// Compute auto-correlation of filter at a specific lag.
//
//  _h      :   filter coefficients [size: _h_len x 1]
//  _h_len  :   filter length
//  _lag    :   auto-correlation lag (samples)
float liquid_filter_autocorr(float * _h,
                             unsigned int _h_len,
                             int _lag);

// liquid_filter_crosscorr()
//
// Compute cross-correlation of two filters at a specific lag.
//
//  _h      :   filter coefficients [size: _h_len]
//  _h_len  :   filter length
//  _g      :   filter coefficients [size: _g_len]
//  _g_len  :   filter length
//  _lag    :   cross-correlation lag (samples)
float liquid_filter_crosscorr(float * _h,
                              unsigned int _h_len,
                              float * _g,
                              unsigned int _g_len,
                              int _lag);

// liquid_filter_isi()
//
// Compute inter-symbol interference (ISI)--both RMS and
// maximum--for the filter _h.
//
//  _h      :   filter coefficients [size: 2*_k*_m+1 x 1]
//  _k      :   filter over-sampling rate (samples/symbol)
//  _m      :   filter delay (symbols)
//  _rms    :   output root mean-squared ISI
//  _max    :   maximum ISI
void liquid_filter_isi(float * _h,
                       unsigned int _k,
                       unsigned int _m,
                       float * _rms,
                       float * _max);

// Compute relative out-of-band energy
//
//  _h      :   filter coefficients [size: _h_len x 1]
//  _h_len  :   filter length
//  _fc     :   analysis cut-off frequency
//  _nfft   :   fft size
float liquid_filter_energy(float * _h,
                           unsigned int _h_len,
                           float _fc,
                           unsigned int _nfft);


//
// IIR filter design
//

// IIR filter design filter type
typedef enum {
    LIQUID_IIRDES_BUTTER=0,
    LIQUID_IIRDES_CHEBY1,
    LIQUID_IIRDES_CHEBY2,
    LIQUID_IIRDES_ELLIP,
    LIQUID_IIRDES_BESSEL
} liquid_iirdes_filtertype;

// IIR filter design band type
typedef enum {
    LIQUID_IIRDES_LOWPASS=0,
    LIQUID_IIRDES_HIGHPASS,
    LIQUID_IIRDES_BANDPASS,
    LIQUID_IIRDES_BANDSTOP
} liquid_iirdes_bandtype;

// IIR filter design coefficients format
typedef enum {
    LIQUID_IIRDES_SOS=0,
    LIQUID_IIRDES_TF
} liquid_iirdes_format;

// IIR filter design template
//  _ftype      :   filter type (e.g. LIQUID_IIRDES_BUTTER)
//  _btype      :   band type (e.g. LIQUID_IIRDES_BANDPASS)
//  _format     :   coefficients format (e.g. LIQUID_IIRDES_SOS)
//  _n          :   filter order
//  _fc         :   low-pass prototype cut-off frequency
//  _f0         :   center frequency (band-pass, band-stop)
//  _Ap         :   pass-band ripple in dB
//  _As         :   stop-band ripple in dB
//  _B          :   numerator
//  _A          :   denominator
void liquid_iirdes(liquid_iirdes_filtertype _ftype,
                   liquid_iirdes_bandtype   _btype,
                   liquid_iirdes_format     _format,
                   unsigned int _n,
                   float _fc,
                   float _f0,
                   float _Ap,
                   float _As,
                   float * _B,
                   float * _A);

// compute analog zeros, poles, gain for specific filter types
void butter_azpkf(unsigned int _n,
                  liquid_float_complex * _za,
                  liquid_float_complex * _pa,
                  liquid_float_complex * _ka);
void cheby1_azpkf(unsigned int _n,
                  float _ep,
                  liquid_float_complex * _z,
                  liquid_float_complex * _p,
                  liquid_float_complex * _k);
void cheby2_azpkf(unsigned int _n,
                  float _es,
                  liquid_float_complex * _z,
                  liquid_float_complex * _p,
                  liquid_float_complex * _k);
void ellip_azpkf(unsigned int _n,
                 float _ep,
                 float _es,
                 liquid_float_complex * _z,
                 liquid_float_complex * _p,
                 liquid_float_complex * _k);
void bessel_azpkf(unsigned int _n,
                  liquid_float_complex * _z,
                  liquid_float_complex * _p,
                  liquid_float_complex * _k);

// compute frequency pre-warping factor
float iirdes_freqprewarp(liquid_iirdes_bandtype _btype,
                         float _fc,
                         float _f0);

// convert analog z/p/k form to discrete z/p/k form (bilinear z-transform)
//  _za     :   analog zeros [length: _nza]
//  _nza    :   number of analog zeros
//  _pa     :   analog poles [length: _npa]
//  _npa    :   number of analog poles
//  _m      :   frequency pre-warping factor
//  _zd     :   output digital zeros [length: _npa]
//  _pd     :   output digital poles [length: _npa]
//  _kd     :   output digital gain (should actually be real-valued)
void bilinear_zpkf(liquid_float_complex * _za,
                   unsigned int _nza,
                   liquid_float_complex * _pa,
                   unsigned int _npa,
                   liquid_float_complex _ka,
                   float _m,
                   liquid_float_complex * _zd,
                   liquid_float_complex * _pd,
                   liquid_float_complex * _kd);

// digital z/p/k low-pass to high-pass
//  _zd     :   digital zeros (low-pass prototype), [length: _n]
//  _pd     :   digital poles (low-pass prototype), [length: _n]
//  _n      :   low-pass filter order
//  _zdt    :   output digital zeros transformed [length: _n]
//  _pdt    :   output digital poles transformed [length: _n]
void iirdes_dzpk_lp2hp(liquid_float_complex * _zd,
                       liquid_float_complex * _pd,
                       unsigned int _n,
                       liquid_float_complex * _zdt,
                       liquid_float_complex * _pdt);

// digital z/p/k low-pass to band-pass
//  _zd     :   digital zeros (low-pass prototype), [length: _n]
//  _pd     :   digital poles (low-pass prototype), [length: _n]
//  _n      :   low-pass filter order
//  _f0     :   center frequency
//  _zdt    :   output digital zeros transformed [length: 2*_n]
//  _pdt    :   output digital poles transformed [length: 2*_n]
void iirdes_dzpk_lp2bp(liquid_float_complex * _zd,
                       liquid_float_complex * _pd,
                       unsigned int _n,
                       float _f0,
                       liquid_float_complex * _zdt,
                       liquid_float_complex * _pdt);

// convert discrete z/p/k form to transfer function
//  _zd     :   digital zeros [length: _n]
//  _pd     :   digital poles [length: _n]
//  _n      :   filter order
//  _kd     :   digital gain
//  _b      :   output numerator [length: _n+1]
//  _a      :   output denominator [length: _n+1]
void iirdes_dzpk2tff(liquid_float_complex * _zd,
                     liquid_float_complex * _pd,
                     unsigned int _n,
                     liquid_float_complex _kd,
                     float * _b,
                     float * _a);

// convert discrete z/p/k form to second-order sections
//  _zd     :   digital zeros [length: _n]
//  _pd     :   digital poles [length: _n]
//  _n      :   filter order
//  _kd     :   digital gain
//  _B      :   output numerator [size: 3 x L+r]
//  _A      :   output denominator [size: 3 x L+r]
//  where r = _n%2, L = (_n-r)/2
void iirdes_dzpk2sosf(liquid_float_complex * _zd,
                      liquid_float_complex * _pd,
                      unsigned int _n,
                      liquid_float_complex _kd,
                      float * _B,
                      float * _A);

// additional IIR filter design templates

// design 2nd-order IIR filter (active lag)
//          1 + t2 * s
//  F(s) = ------------
//          1 + t1 * s
//
//  _w      :   filter bandwidth
//  _zeta   :   damping factor (1/sqrt(2) suggested)
//  _K      :   loop gain (1000 suggested)
//  _b      :   output feed-forward coefficients [size: 3 x 1]
//  _a      :   output feed-back coefficients [size: 3 x 1]
void iirdes_pll_active_lag(float _w,
                           float _zeta,
                           float _K,
                           float * _b,
                           float * _a);

// design 2nd-order IIR filter (active PI)
//          1 + t2 * s
//  F(s) = ------------
//           t1 * s
//
//  _w      :   filter bandwidth
//  _zeta   :   damping factor (1/sqrt(2) suggested)
//  _K      :   loop gain (1000 suggested)
//  _b      :   output feed-forward coefficients [size: 3 x 1]
//  _a      :   output feed-back coefficients [size: 3 x 1]
void iirdes_pll_active_PI(float _w,
                          float _zeta,
                          float _K,
                          float * _b,
                          float * _a);

// checks stability of iir filter
//  _b      :   feed-forward coefficients [size: _n x 1]
//  _a      :   feed-back coefficients [size: _n x 1]
//  _n      :   number of coefficients
int iirdes_isstable(float * _b,
                    float * _a,
                    unsigned int _n);

//
// linear prediction
//

// compute the linear prediction coefficients for an input signal _x
//  _x      :   input signal [size: _n x 1]
//  _n      :   input signal length
//  _p      :   prediction filter order
//  _a      :   prediction filter [size: _p+1 x 1]
//  _e      :   prediction error variance [size: _p+1 x 1]
void liquid_lpc(float * _x,
                unsigned int _n,
                unsigned int _p,
                float * _a,
                float * _g);

// solve the Yule-Walker equations using Levinson-Durbin recursion
// for _symmetric_ autocorrelation
//  _r      :   autocorrelation array [size: _p+1 x 1]
//  _p      :   filter order
//  _a      :   output coefficients [size: _p+1 x 1]
//  _e      :   error variance [size: _p+1 x 1]
//
// NOTES:
//  By definition _a[0] = 1.0
void liquid_levinson(float * _r,
                     unsigned int _p,
                     float * _a,
                     float * _e);

//
// auto-correlator (delay cross-correlation)
//

#define AUTOCORR_MANGLE_CCCF(name)  LIQUID_CONCAT(autocorr_cccf,name)
#define AUTOCORR_MANGLE_RRRF(name)  LIQUID_CONCAT(autocorr_rrrf,name)

// Macro:
//   AUTOCORR   : name-mangling macro
//   TO         : output data type
//   TC         : coefficients data type
//   TI         : input data type
#define LIQUID_AUTOCORR_DEFINE_API(AUTOCORR,TO,TC,TI)           \
                                                                \
typedef struct AUTOCORR(_s) * AUTOCORR();                       \
                                                                \
/* create auto-correlator object                            */  \
/*  _window_size    : size of the correlator window         */  \
/*  _delay          : correlator delay [samples]            */  \
AUTOCORR() AUTOCORR(_create)(unsigned int _window_size,         \
                             unsigned int _delay);              \
                                                                \
/* destroy auto-correlator object, freeing internal memory  */  \
void AUTOCORR(_destroy)(AUTOCORR() _q);                         \
                                                                \
/* reset auto-correlator object's internals                 */  \
void AUTOCORR(_reset)(AUTOCORR() _q);                           \
                                                                \
/* print auto-correlator parameters to stdout               */  \
void AUTOCORR(_print)(AUTOCORR() _q);                           \
                                                                \
/* push sample into auto-correlator object                  */  \
void AUTOCORR(_push)(AUTOCORR() _q,                             \
                     TI         _x);                            \
                                                                \
/* compute auto-correlation output                          */  \
void AUTOCORR(_execute)(AUTOCORR() _q,                          \
                        TO *       _rxx);                       \
                                                                \
/* return sum of squares of buffered samples                */  \
float AUTOCORR(_get_energy)(AUTOCORR() _q);                     \

LIQUID_AUTOCORR_DEFINE_API(AUTOCORR_MANGLE_CCCF,
                           liquid_float_complex,
                           liquid_float_complex,
                           liquid_float_complex)

LIQUID_AUTOCORR_DEFINE_API(AUTOCORR_MANGLE_RRRF,
                           float,
                           float,
                           float)


//
// Finite impulse response filter
//

#define FIRFILT_MANGLE_RRRF(name)  LIQUID_CONCAT(firfilt_rrrf,name)
#define FIRFILT_MANGLE_CRCF(name)  LIQUID_CONCAT(firfilt_crcf,name)
#define FIRFILT_MANGLE_CCCF(name)  LIQUID_CONCAT(firfilt_cccf,name)

// fixed-point
#define FIRFILT_MANGLE_RRRQ16(name) LIQUID_CONCAT(firfilt_rrrq16,name)
#define FIRFILT_MANGLE_CRCQ16(name) LIQUID_CONCAT(firfilt_crcq16,name)
#define FIRFILT_MANGLE_CCCQ16(name) LIQUID_CONCAT(firfilt_cccq16,name)

// Macro:
//   FIRFILT : name-mangling macro
//   TO         : output data type
//   TC         : coefficients data type
//   TI         : input data type
#define LIQUID_FIRFILT_DEFINE_API(FIRFILT,TO,TC,TI)             \
typedef struct FIRFILT(_s) * FIRFILT();                         \
                                                                \
FIRFILT() FIRFILT(_create)(TC * _h, unsigned int _n);           \
                                                                \
/* create using Kaiser-Bessel windowed sinc method          */  \
/*  _n      : filter length, _n > 0                         */  \
/*  _fc     : filter cut-off frequency 0 < _fc < 0.5        */  \
/*  _As     : filter stop-band attenuation [dB], _As > 0    */  \
/*  _mu     : fractional sample offset, -0.5 < _mu < 0.5    */  \
FIRFILT() FIRFILT(_create_kaiser)(unsigned int _n,              \
                                  float        _fc,             \
                                  float        _As,             \
                                  float        _mu);            \
                                                                \
/* create from square-root Nyquist prototype                */  \
/*  _type   : filter type (e.g. LIQUID_RNYQUIST_RRC)        */  \
/*  _k      : nominal samples/symbol, _k > 1                */  \
/*  _m      : filter delay [symbols], _m > 0                */  \
/*  _beta   : rolloff factor, 0 < beta <= 1                 */  \
/*  _mu     : fractional sample offset,-0.5 < _mu < 0.5     */  \
FIRFILT() FIRFILT(_create_rnyquist)(int          _type,         \
                                    unsigned int _k,            \
                                    unsigned int _m,            \
                                    float        _beta,         \
                                    float        _mu);          \
                                                                \
/* re-create filter                                         */  \
/*  _q      : original filter object                        */  \
/*  _h      : pointer to filter coefficients [size: _n x 1] */  \
/*  _n      : filter length, _n > 0                         */  \
FIRFILT() FIRFILT(_recreate)(FIRFILT()    _q,                   \
                             TC *         _h,                   \
                             unsigned int _n);                  \
                                                                \
/* destroy filter object and free all internal memory       */  \
void FIRFILT(_destroy)(FIRFILT() _q);                           \
                                                                \
/* reset filter object's internal buffer                    */  \
void FIRFILT(_reset)(FIRFILT() _q);                             \
                                                                \
/* print filter object information                          */  \
void FIRFILT(_print)(FIRFILT() _q);                             \
                                                                \
/* set output scaling for filter                            */  \
void FIRFILT(_set_scale)(FIRFILT() _q,                          \
                         TC        _g);                         \
                                                                \
/* push sample into filter object's internal buffer         */  \
/*  _q      : filter object                                 */  \
/*  _x      : single input sample                           */  \
void FIRFILT(_push)(FIRFILT() _q,                               \
                    TI        _x);                              \
                                                                \
/* execute the filter on internal buffer and coefficients   */  \
/*  _q      : filter object                                 */  \
/*  _y      : pointer to single output sample               */  \
void FIRFILT(_execute)(FIRFILT() _q,                            \
                       TO *      _y);                           \
                                                                \
/* return length of filter object                           */  \
unsigned int FIRFILT(_get_length)(FIRFILT() _q);                \
                                                                \
/* compute complex frequency response of filter object      */  \
/*  _q      : filter object                                 */  \
/*  _fc     : frequency to evaluate                         */  \
/*  _H      : pointer to output complex frequency response  */  \
void FIRFILT(_freqresponse)(FIRFILT()              _q,          \
                            float                  _fc,         \
                            liquid_float_complex * _H);         \
                                                                \
/* compute and return group delay of filter object          */  \
/*  _q      : filter object                                 */  \
/*  _fc     : frequency to evaluate                         */  \
float FIRFILT(_groupdelay)(FIRFILT() _q,                        \
                           float     _fc);                      \

LIQUID_FIRFILT_DEFINE_API(FIRFILT_MANGLE_RRRF,
                          float,
                          float,
                          float)

LIQUID_FIRFILT_DEFINE_API(FIRFILT_MANGLE_CRCF,
                          liquid_float_complex,
                          float,
                          liquid_float_complex)

LIQUID_FIRFILT_DEFINE_API(FIRFILT_MANGLE_CCCF,
                          liquid_float_complex,
                          liquid_float_complex,
                          liquid_float_complex)

// fixed-point
LIQUID_FIRFILT_DEFINE_API(FIRFILT_MANGLE_RRRQ16,  q16_t,  q16_t,  q16_t)
LIQUID_FIRFILT_DEFINE_API(FIRFILT_MANGLE_CRCQ16, cq16_t,  q16_t, cq16_t)
LIQUID_FIRFILT_DEFINE_API(FIRFILT_MANGLE_CCCQ16, cq16_t, cq16_t, cq16_t)


//
// FIR Hilbert transform
//  2:1 real-to-complex decimator
//  1:2 complex-to-real interpolator
//

#define FIRHILB_MANGLE_FLOAT(name)  LIQUID_CONCAT(firhilbf, name)
//#define FIRHILB_MANGLE_DOUBLE(name) LIQUID_CONCAT(firhilb, name)

// NOTES:
//   Although firhilb is a placeholder for both decimation and
//   interpolation, separate objects should be used for each task.
#define LIQUID_FIRHILB_DEFINE_API(FIRHILB,T,TC)                 \
typedef struct FIRHILB(_s) * FIRHILB();                         \
                                                                \
/* create finite impulse reponse Hilbert transform          */  \
/*  _m      : filter semi-length, delay is 2*m+1            */  \
/*  _As     : filter stop-band attenuation [dB]             */  \
FIRHILB() FIRHILB(_create)(unsigned int _m,                     \
                           float        _As);                   \
                                                                \
/* destroy finite impulse reponse Hilbert transform         */  \
void FIRHILB(_destroy)(FIRHILB() _q);                           \
                                                                \
/* print firhilb object internals to stdout                 */  \
void FIRHILB(_print)(FIRHILB() _q);                             \
                                                                \
/* reset firhilb object internal state                      */  \
void FIRHILB(_reset)(FIRHILB() _q);                             \
                                                                \
/* execute Hilbert transform (real to complex)              */  \
/*  _q      :   Hilbert transform object                    */  \
/*  _x      :   real-valued input sample                    */  \
/*  _y      :   complex-valued output sample                */  \
void FIRHILB(_r2c_execute)(FIRHILB() _q,                        \
                           T         _x,                        \
                           TC *      _y);                       \
                                                                \
/* execute Hilbert transform (complex to real)              */  \
/*  _q      :   Hilbert transform object                    */  \
/*  _x      :   complex-valued input sample                 */  \
/*  _y      :   real-valued output sample                   */  \
void FIRHILB(_c2r_execute)(FIRHILB() _q,                        \
                           TC        _x,                        \
                           T *       _y);                       \
                                                                \
/* execute Hilbert transform decimator (real to complex)    */  \
/*  _q      :   Hilbert transform object                    */  \
/*  _x      :   real-valued input array [size: 2 x 1]       */  \
/*  _y      :   complex-valued output sample                */  \
void FIRHILB(_decim_execute)(FIRHILB() _q,                      \
                             T *       _x,                      \
                             TC *      _y);                     \
                                                                \
/* execute Hilbert transform interpolator (real to complex) */  \
/*  _q      :   Hilbert transform object                    */  \
/*  _x      :   complex-valued input sample                 */  \
/*  _y      :   real-valued output array [size: 2 x 1]      */  \
void FIRHILB(_interp_execute)(FIRHILB() _q,                     \
                              TC        _x,                     \
                              T *       _y);                    \

LIQUID_FIRHILB_DEFINE_API(FIRHILB_MANGLE_FLOAT, float, liquid_float_complex)
//LIQUID_FIRHILB_DEFINE_API(FIRHILB_MANGLE_DOUBLE, double, liquid_double_complex)

//
// Infinite impulse response filter
//

#define IIRFILT_MANGLE_RRRF(name)  LIQUID_CONCAT(iirfilt_rrrf,name)
#define IIRFILT_MANGLE_CRCF(name)  LIQUID_CONCAT(iirfilt_crcf,name)
#define IIRFILT_MANGLE_CCCF(name)  LIQUID_CONCAT(iirfilt_cccf,name)

// fixed-point
#define IIRFILT_MANGLE_RRRQ16(name) LIQUID_CONCAT(iirfilt_rrrq16,name)
#define IIRFILT_MANGLE_CRCQ16(name) LIQUID_CONCAT(iirfilt_crcq16,name)
#define IIRFILT_MANGLE_CCCQ16(name) LIQUID_CONCAT(iirfilt_cccq16,name)

// Macro:
//   IIRFILT : name-mangling macro
//   TO         : output data type
//   TC         : coefficients data type
//   TI         : input data type
#define LIQUID_IIRFILT_DEFINE_API(IIRFILT,TO,TC,TI)             \
                                                                \
typedef struct IIRFILT(_s) * IIRFILT();                         \
                                                                \
/* create infinite impulse reponse filter                   */  \
/*  _b      : feed-forward coefficients [size: _nb x 1]     */  \
/*  _nb     : number of feed-forward coefficients           */  \
/*  _a      : feed-back coefficients [size: _na x 1]        */  \
/*  _na     : number of feed-back coefficients              */  \
IIRFILT() IIRFILT(_create)(TC *         _b,                     \
                           unsigned int _nb,                    \
                           TC *         _a,                     \
                           unsigned int _na);                   \
                                                                \
/* create IIR filter using 2nd-order secitons               */  \
/*  _B      : feed-forward coefficients [size: _nsos x 3]   */  \
/*  _A      : feed-back coefficients    [size: _nsos x 3]   */  \
IIRFILT() IIRFILT(_create_sos)(TC *         _B,                 \
                               TC *         _A,                 \
                               unsigned int _nsos);             \
                                                                \
/* create IIR filter from design template                   */  \
/*  _ftype  : filter type (e.g. LIQUID_IIRDES_BUTTER)       */  \
/*  _btype  : band type (e.g. LIQUID_IIRDES_BANDPASS)       */  \
/*  _format : coefficients format (e.g. LIQUID_IIRDES_SOS)  */  \
/*  _n      : filter order                                  */  \
/*  _fc     : low-pass prototype cut-off frequency          */  \
/*  _f0     : center frequency (band-pass, band-stop)       */  \
/*  _Ap     : pass-band ripple in dB                        */  \
/*  _As     : stop-band ripple in dB                        */  \
IIRFILT() IIRFILT(_create_prototype)(                           \
            liquid_iirdes_filtertype _ftype,                    \
            liquid_iirdes_bandtype   _btype,                    \
            liquid_iirdes_format     _format,                   \
            unsigned int             _order,                    \
            float _fc,                                          \
            float _f0,                                          \
            float _Ap,                                          \
            float _As);                                         \
                                                                \
/* create 8th-order integrator filter                       */  \
IIRFILT() IIRFILT(_create_integrator)();                        \
                                                                \
/* create 8th-order differentiator filter                   */  \
IIRFILT() IIRFILT(_create_differentiator)();                    \
                                                                \
/* create simple DC-blocking filter                         */  \
IIRFILT() IIRFILT(_create_dc_blocker)(float _alpha);            \
                                                                \
/* create phase-locked loop iirfilt object                  */  \
/*  _w      : filter bandwidth                              */  \
/*  _zeta   : damping factor (1/sqrt(2) suggested)          */  \
/*  _K      : loop gain (1000 suggested)                    */  \
IIRFILT() IIRFILT(_create_pll)(float _w,                        \
                               float _zeta,                     \
                               float _K);                       \
                                                                \
/* destroy iirfilt object, freeing all internal memory      */  \
void IIRFILT(_destroy)(IIRFILT() _q);                           \
                                                                \
/* print iirfilt object properties to stdout                */  \
void IIRFILT(_print)(IIRFILT() _q);                             \
                                                                \
/* clear/reset iirfilt object internals                     */  \
void IIRFILT(_reset)(IIRFILT() _q);                             \
                                                                \
/* compute filter output                                    */  \
/*  _q      : iirfilt object                                */  \
/*  _x      : input sample                                  */  \
/*  _y      : output sample pointer                         */  \
void IIRFILT(_execute)(IIRFILT() _q,                            \
                       TI        _x,                            \
                       TO *      _y);                           \
                                                                \
/* return iirfilt object's filter length (order + 1)        */  \
unsigned int IIRFILT(_get_length)(IIRFILT() _q);                \
                                                                \
/* compute complex frequency response of filter object      */  \
/*  _q      : filter object                                 */  \
/*  _fc     : frequency to evaluate                         */  \
/*  _H      : pointer to output complex frequency response  */  \
void IIRFILT(_freqresponse)(IIRFILT()              _q,          \
                            float                  _fc,         \
                            liquid_float_complex * _H);         \
                                                                \
/* compute and return group delay of filter object          */  \
/*  _q      : filter object                                 */  \
/*  _fc     : frequency to evaluate                         */  \
float IIRFILT(_groupdelay)(IIRFILT() _q, float _fc);            \

LIQUID_IIRFILT_DEFINE_API(IIRFILT_MANGLE_RRRF,
                          float,
                          float,
                          float)

LIQUID_IIRFILT_DEFINE_API(IIRFILT_MANGLE_CRCF,
                          liquid_float_complex,
                          float,
                          liquid_float_complex)

LIQUID_IIRFILT_DEFINE_API(IIRFILT_MANGLE_CCCF,
                          liquid_float_complex,
                          liquid_float_complex,
                          liquid_float_complex)

// fixed-point
LIQUID_IIRFILT_DEFINE_API(IIRFILT_MANGLE_RRRQ16,  q16_t,  q16_t,  q16_t)
LIQUID_IIRFILT_DEFINE_API(IIRFILT_MANGLE_CRCQ16, cq16_t,  q16_t, cq16_t)
LIQUID_IIRFILT_DEFINE_API(IIRFILT_MANGLE_CCCQ16, cq16_t, cq16_t, cq16_t)


//
// FIR Polyphase filter bank
//
#define FIRPFB_MANGLE_RRRF(name)  LIQUID_CONCAT(firpfb_rrrf,name)
#define FIRPFB_MANGLE_CRCF(name)  LIQUID_CONCAT(firpfb_crcf,name)
#define FIRPFB_MANGLE_CCCF(name)  LIQUID_CONCAT(firpfb_cccf,name)

// fixed-point
#define FIRPFB_MANGLE_RRRQ16(name) LIQUID_CONCAT(firpfb_rrrq16,name)
#define FIRPFB_MANGLE_CRCQ16(name) LIQUID_CONCAT(firpfb_crcq16,name)
#define FIRPFB_MANGLE_CCCQ16(name) LIQUID_CONCAT(firpfb_cccq16,name)

// Macro:
//   FIRPFB : name-mangling macro
//   TO     : output data type
//   TC     : coefficients data type
//   TI     : input data type
#define LIQUID_FIRPFB_DEFINE_API(FIRPFB,TO,TC,TI)               \
                                                                \
typedef struct FIRPFB(_s) * FIRPFB();                           \
                                                                \
/* create firpfb from external coefficients                 */  \
/*  _M      : number of filters in the bank                 */  \
/*  _h      : coefficients [size: _M*_h_len x 1]            */  \
/*  _h_len  : filter delay (symbols)                        */  \
FIRPFB() FIRPFB(_create)(unsigned int _M,                       \
                         TC *         _h,                       \
                         unsigned int _h_len);                  \
                                                                \
/* create firpfb from square-root Nyquist prototype         */  \
/*  _type   : filter type (e.g. LIQUID_RNYQUIST_RRC)        */  \
/*  _npfb   : number of filters in the bank                 */  \
/*  _k      : nominal samples/symbol                        */  \
/*  _m      : filter delay (symbols)                        */  \
/*  _beta   : rolloff factor (0 < beta <= 1)                */  \
FIRPFB() FIRPFB(_create_rnyquist)(int          _type,           \
                                  unsigned int _npfb,           \
                                  unsigned int _k,              \
                                  unsigned int _m,              \
                                  float        _beta);          \
                                                                \
/* create from square-root derivative Nyquist prototype     */  \
/*  _type   : filter type (e.g. LIQUID_RNYQUIST_RRC)        */  \
/*  _npfb   : number of filters in the bank                 */  \
/*  _k      : nominal samples/symbol                        */  \
/*  _m      : filter delay (symbols)                        */  \
/*  _beta   : rolloff factor (0 < beta <= 1)                */  \
FIRPFB() FIRPFB(_create_drnyquist)(int          _type,          \
                                   unsigned int _npfb,          \
                                   unsigned int _k,             \
                                   unsigned int _m,             \
                                   float        _beta);         \
                                                                \
/* re-create filterbank object                              */  \
/*  _q      : original firpfb object                        */  \
/*  _M      : number of filters in the bank                 */  \
/*  _h      : coefficients [size: _M x _h_len]              */  \
/*  _h_len  : length of each filter                         */  \
FIRPFB() FIRPFB(_recreate)(FIRPFB()     _q,                     \
                           unsigned int _M,                     \
                           TC *         _h,                     \
                           unsigned int _h_len);                \
                                                                \
/* destroy firpfb object, freeing all internal memory       */  \
void FIRPFB(_destroy)(FIRPFB() _q);                             \
                                                                \
/* print firpfb object's parameters                         */  \
void FIRPFB(_print)(FIRPFB() _q);                               \
                                                                \
/* clear/reset firpfb object internal state                 */  \
void FIRPFB(_reset)(FIRPFB() _q);                               \
                                                                \
/* push sample into firpfb internal buffer                  */  \
void FIRPFB(_push)(FIRPFB() _q, TI _x);                         \
                                                                \
/* execute the filter on internal buffer and coefficients   */  \
/*  _q      : firpfb object                                 */  \
/*  _i      : index of filter to use                        */  \
/*  _y      : pointer to output sample                      */  \
void FIRPFB(_execute)(FIRPFB()     _q,                          \
                      unsigned int _i,                          \
                      TO *         _y);                         \

LIQUID_FIRPFB_DEFINE_API(FIRPFB_MANGLE_RRRF,
                         float,
                         float,
                         float)

LIQUID_FIRPFB_DEFINE_API(FIRPFB_MANGLE_CRCF,
                         liquid_float_complex,
                         float,
                         liquid_float_complex)

LIQUID_FIRPFB_DEFINE_API(FIRPFB_MANGLE_CCCF,
                         liquid_float_complex,
                         liquid_float_complex,
                         liquid_float_complex)

// fixed-point
LIQUID_FIRPFB_DEFINE_API(FIRPFB_MANGLE_RRRQ16,  q16_t,  q16_t,  q16_t)
LIQUID_FIRPFB_DEFINE_API(FIRPFB_MANGLE_CRCQ16, cq16_t,  q16_t, cq16_t)
LIQUID_FIRPFB_DEFINE_API(FIRPFB_MANGLE_CCCQ16, cq16_t, cq16_t, cq16_t)


// 
// Interpolators
//

// firinterp : finite impulse response interpolator
#define FIRINTERP_MANGLE_RRRF(name)  LIQUID_CONCAT(firinterp_rrrf,name)
#define FIRINTERP_MANGLE_CRCF(name)  LIQUID_CONCAT(firinterp_crcf,name)
#define FIRINTERP_MANGLE_CCCF(name)  LIQUID_CONCAT(firinterp_cccf,name)

// fixed-point
#define FIRINTERP_MANGLE_RRRQ16(name) LIQUID_CONCAT(firinterp_rrrq16,name)
#define FIRINTERP_MANGLE_CRCQ16(name) LIQUID_CONCAT(firinterp_crcq16,name)
#define FIRINTERP_MANGLE_CCCQ16(name) LIQUID_CONCAT(firinterp_cccq16,name)

#define LIQUID_FIRINTERP_DEFINE_API(FIRINTERP,TO,TC,TI)         \
                                                                \
typedef struct FIRINTERP(_s) * FIRINTERP();                     \
                                                                \
/* create interpolator from external coefficients           */  \
/*  _M      : interpolation factor                          */  \
/*  _h      : filter coefficients [size: _h_len x 1]        */  \
/*  _h_len  : filter length                                 */  \
FIRINTERP() FIRINTERP(_create)(unsigned int _M,                 \
                               TC *         _h,                 \
                               unsigned int _h_len);            \
                                                                \
/* create interpolator from prototype                       */  \
/*  _M      : interpolation factor                          */  \
/*  _m      : filter delay (symbols)                        */  \
/*  _As     : stop-band attenuation [dB]                    */  \
FIRINTERP() FIRINTERP(_create_prototype)(unsigned int _M,       \
                                         unsigned int _m,       \
                                         float        _As);     \
                                                                \
/* create Nyquist interpolator                              */  \
/*  _type   : filter type (e.g. LIQUID_NYQUIST_RCOS)        */  \
/*  _k      :   samples/symbol,          _k > 1             */  \
/*  _m      :   filter delay (symbols),  _m > 0             */  \
/*  _beta   :   excess bandwidth factor, _beta < 1          */  \
/*  _dt     :   fractional sample delay, _dt in (-1, 1)     */  \
FIRINTERP() FIRINTERP(_create_nyquist)(int          _type,      \
                                       unsigned int _k,         \
                                       unsigned int _m,         \
                                       float        _beta,      \
                                       float        _dt);       \
                                                                \
/* create square-root Nyquist interpolator                  */  \
/*  _type   : filter type (e.g. LIQUID_RNYQUIST_RRC)        */  \
/*  _k      :   samples/symbol,          _k > 1             */  \
/*  _m      :   filter delay (symbols),  _m > 0             */  \
/*  _beta   :   excess bandwidth factor, _beta < 1          */  \
/*  _dt     :   fractional sample delay, _dt in (-1, 1)     */  \
FIRINTERP() FIRINTERP(_create_rnyquist)(int          _type,     \
                                        unsigned int _k,        \
                                        unsigned int _m,        \
                                        float        _beta,     \
                                        float        _dt);      \
                                                                \
/* destroy firinterp object, freeing all internal memory    */  \
void FIRINTERP(_destroy)(FIRINTERP() _q);                       \
                                                                \
/* print firinterp object's internal properties to stdout   */  \
void FIRINTERP(_print)(FIRINTERP() _q);                         \
                                                                \
/* reset internal state                                     */  \
void FIRINTERP(_reset)(FIRINTERP() _q);                         \
                                                                \
/* execute interpolation                                    */  \
/*  _q      : firinterp object                              */  \
/*  _x      : input sample                                  */  \
/*  _y      : output sample array [size: _M x 1]            */  \
void FIRINTERP(_execute)(FIRINTERP() _q,                        \
                         TI          _x,                        \
                         TO *        _y);                       \

LIQUID_FIRINTERP_DEFINE_API(FIRINTERP_MANGLE_RRRF,
                            float,
                            float,
                            float)

LIQUID_FIRINTERP_DEFINE_API(FIRINTERP_MANGLE_CRCF,
                            liquid_float_complex,
                            float,
                            liquid_float_complex)

LIQUID_FIRINTERP_DEFINE_API(FIRINTERP_MANGLE_CCCF,
                            liquid_float_complex,
                            liquid_float_complex,
                            liquid_float_complex)

// fixed-point
LIQUID_FIRINTERP_DEFINE_API(FIRINTERP_MANGLE_RRRQ16,  q16_t,  q16_t,  q16_t)
LIQUID_FIRINTERP_DEFINE_API(FIRINTERP_MANGLE_CRCQ16, cq16_t,  q16_t, cq16_t)
LIQUID_FIRINTERP_DEFINE_API(FIRINTERP_MANGLE_CCCQ16, cq16_t, cq16_t, cq16_t)


// iirinterp : infinite impulse response interpolator
#define IIRINTERP_MANGLE_RRRF(name)   LIQUID_CONCAT(iirinterp_rrrf,name)
#define IIRINTERP_MANGLE_CRCF(name)   LIQUID_CONCAT(iirinterp_crcf,name)
#define IIRINTERP_MANGLE_CCCF(name)   LIQUID_CONCAT(iirinterp_cccf,name)

// fixed-point
#define IIRINTERP_MANGLE_RRRQ16(name) LIQUID_CONCAT(iirinterp_rrrq16,name)
#define IIRINTERP_MANGLE_CRCQ16(name) LIQUID_CONCAT(iirinterp_crcq16,name)
#define IIRINTERP_MANGLE_CCCQ16(name) LIQUID_CONCAT(iirinterp_cccq16,name)

#define LIQUID_IIRINTERP_DEFINE_API(IIRINTERP,TO,TC,TI)         \
typedef struct IIRINTERP(_s) * IIRINTERP();                     \
                                                                \
/* create interpolator from external coefficients           */  \
/*  _M      : interpolation factor                          */  \
/*  _b      : feed-back coefficients [size: _nb x 1]        */  \
/*  _nb     : feed-back coefficients length                 */  \
/*  _a      : feed-forward coefficients [size: _na x 1]     */  \
/*  _na     : feed-forward coefficients length              */  \
IIRINTERP() IIRINTERP(_create)(unsigned int _M,                 \
                               TC *         _b,                 \
                               unsigned int _nb,                \
                               TC *         _a,                 \
                               unsigned int _na);               \
                                                                \
/* create interpolator from prototype                       */  \
/*  _M      : interpolation factor                          */  \
IIRINTERP() IIRINTERP(_create_prototype)(                       \
                unsigned int _M,                                \
                liquid_iirdes_filtertype _ftype,                \
                liquid_iirdes_bandtype   _btype,                \
                liquid_iirdes_format     _format,               \
                unsigned int _order,                            \
                float _fc,                                      \
                float _f0,                                      \
                float _Ap,                                      \
                float _As);                                     \
                                                                \
/* destroy interpolator object and free internal memory     */  \
void IIRINTERP(_destroy)(IIRINTERP() _q);                       \
                                                                \
/* print interpolator object internals                      */  \
void IIRINTERP(_print)(IIRINTERP() _q);                         \
                                                                \
/* reset interpolator object                                */  \
void IIRINTERP(_reset)(IIRINTERP() _q);                         \
                                                                \
/* execute interpolator                                     */  \
void IIRINTERP(_execute)(IIRINTERP() _q, TI _x, TO *_y);        \
                                                                \
/* get system group delay at frequency _fc                  */  \
float IIRINTERP(_groupdelay)(IIRINTERP() _q, float _fc);        \

LIQUID_IIRINTERP_DEFINE_API(IIRINTERP_MANGLE_RRRF,
                            float,
                            float,
                            float)

LIQUID_IIRINTERP_DEFINE_API(IIRINTERP_MANGLE_CRCF,
                            liquid_float_complex,
                            float,
                            liquid_float_complex)

LIQUID_IIRINTERP_DEFINE_API(IIRINTERP_MANGLE_CCCF,
                            liquid_float_complex,
                            liquid_float_complex,
                            liquid_float_complex)

// fixed-point
LIQUID_IIRINTERP_DEFINE_API(IIRINTERP_MANGLE_RRRQ16,  q16_t,  q16_t,  q16_t)
LIQUID_IIRINTERP_DEFINE_API(IIRINTERP_MANGLE_CRCQ16, cq16_t,  q16_t, cq16_t)
LIQUID_IIRINTERP_DEFINE_API(IIRINTERP_MANGLE_CCCQ16, cq16_t, cq16_t, cq16_t)

// 
// Decimators
//

// firdecim : finite impulse response decimator
#define FIRDECIM_MANGLE_RRRF(name) LIQUID_CONCAT(firdecim_rrrf,name)
#define FIRDECIM_MANGLE_CRCF(name) LIQUID_CONCAT(firdecim_crcf,name)
#define FIRDECIM_MANGLE_CCCF(name) LIQUID_CONCAT(firdecim_cccf,name)

#define LIQUID_FIRDECIM_DEFINE_API(FIRDECIM,TO,TC,TI)           \
typedef struct FIRDECIM(_s) * FIRDECIM();                       \
                                                                \
/* create decimator from external coefficients              */  \
/*  _M      : decimation factor                             */  \
/*  _h      : filter coefficients [size: _h_len x 1]        */  \
/*  _h_len  : filter coefficients length                    */  \
FIRDECIM() FIRDECIM(_create)(unsigned int _M,                   \
                             TC *         _h,                   \
                             unsigned int _h_len);              \
                                                                \
/* create decimator from prototype                          */  \
/*  _M      : decimation factor                             */  \
/*  _m      : filter delay (symbols)                        */  \
/*  _As     : stop-band attenuation [dB]                    */  \
FIRDECIM() FIRDECIM(_create_prototype)(unsigned int _M,         \
                                       unsigned int _m,         \
                                       float        _As);       \
                                                                \
/* create square-root Nyquist decimator                     */  \
/*  _type   : filter type (e.g. LIQUID_RNYQUIST_RRC)        */  \
/*  _M      : samples/symbol (decimation factor)            */  \
/*  _m      : filter delay (symbols)                        */  \
/*  _beta   : rolloff factor (0 < beta <= 1)                */  \
/*  _dt     : fractional sample delay                       */  \
FIRDECIM() FIRDECIM(_create_rnyquist)(int          _type,       \
                                      unsigned int _M,          \
                                      unsigned int _m,          \
                                      float        _beta,       \
                                      float        _dt);        \
                                                                \
/* destroy decimator object                                 */  \
void FIRDECIM(_destroy)(FIRDECIM() _q);                         \
                                                                \
/* print decimator object propreties to stdout              */  \
void FIRDECIM(_print)(FIRDECIM() _q);                           \
                                                                \
/* reset decimator object internal state                    */  \
void FIRDECIM(_clear)(FIRDECIM() _q);                           \
                                                                \
/* execute decimator                                        */  \
/*  _q      : decimator object                              */  \
/*  _x      : input samples [size: _M x 1]                  */  \
/*  _y      : output sample pointer                         */  \
/*  _index  : decimator output index, [0,_M-1]              */  \
void FIRDECIM(_execute)(FIRDECIM()   _q,                        \
                        TI *         _x,                        \
                        TO *         _y,                        \
                        unsigned int _index);                   \

LIQUID_FIRDECIM_DEFINE_API(FIRDECIM_MANGLE_RRRF,
                           float,
                           float,
                           float)

LIQUID_FIRDECIM_DEFINE_API(FIRDECIM_MANGLE_CRCF,
                           liquid_float_complex,
                           float,
                           liquid_float_complex)

LIQUID_FIRDECIM_DEFINE_API(FIRDECIM_MANGLE_CCCF,
                           liquid_float_complex,
                           liquid_float_complex,
                           liquid_float_complex)


// iirdecim : infinite impulse response decimator
#define IIRDECIM_MANGLE_RRRF(name)  LIQUID_CONCAT(iirdecim_rrrf,name)
#define IIRDECIM_MANGLE_CRCF(name)  LIQUID_CONCAT(iirdecim_crcf,name)
#define IIRDECIM_MANGLE_CCCF(name)  LIQUID_CONCAT(iirdecim_cccf,name)

#define LIQUID_IIRDECIM_DEFINE_API(IIRDECIM,TO,TC,TI)           \
typedef struct IIRDECIM(_s) * IIRDECIM();                       \
                                                                \
/* create decimator from external coefficients              */  \
/*  _M      : decimation factor                             */  \
/*  _b      : feed-back coefficients [size: _nb x 1]        */  \
/*  _nb     : feed-back coefficients length                 */  \
/*  _a      : feed-forward coefficients [size: _na x 1]     */  \
/*  _na     : feed-forward coefficients length              */  \
IIRDECIM() IIRDECIM(_create)(unsigned int _M,                   \
                             TC *         _b,                   \
                             unsigned int _nb,                  \
                             TC *         _a,                   \
                             unsigned int _na);                 \
                                                                \
/* create decimator from prototype                          */  \
/*  _M      : decimation factor                             */  \
IIRDECIM() IIRDECIM(_create_prototype)(                         \
                unsigned int _M,                                \
                liquid_iirdes_filtertype _ftype,                \
                liquid_iirdes_bandtype   _btype,                \
                liquid_iirdes_format     _format,               \
                unsigned int _order,                            \
                float _fc,                                      \
                float _f0,                                      \
                float _Ap,                                      \
                float _As);                                     \
                                                                \
/* destroy decimator object and free internal memory        */  \
void IIRDECIM(_destroy)(IIRDECIM() _q);                         \
                                                                \
/* print decimator object internals                         */  \
void IIRDECIM(_print)(IIRDECIM() _q);                           \
                                                                \
/* reset decimator object                                   */  \
void IIRDECIM(_reset)(IIRDECIM() _q);                           \
                                                                \
/* execute decimator                                        */  \
/*  _q      : decimator object                              */  \
/*  _x      : input samples [size: _M x 1]                  */  \
/*  _y      : output sample pointer                         */  \
/*  _index  : decimator output index, [0,_M-1]              */  \
void IIRDECIM(_execute)(IIRDECIM()   _q,                        \
                        TI *         _x,                        \
                        TO *         _y,                        \
                        unsigned int _index);                   \
                                                                \
/* get system group delay at frequency _fc                  */  \
float IIRDECIM(_groupdelay)(IIRDECIM() _q, float _fc);          \

LIQUID_IIRDECIM_DEFINE_API(IIRDECIM_MANGLE_RRRF,
                           float,
                           float,
                           float)

LIQUID_IIRDECIM_DEFINE_API(IIRDECIM_MANGLE_CRCF,
                           liquid_float_complex,
                           float,
                           liquid_float_complex)

LIQUID_IIRDECIM_DEFINE_API(IIRDECIM_MANGLE_CCCF,
                           liquid_float_complex,
                           liquid_float_complex,
                           liquid_float_complex)



// 
// Half-band resampler
//
#define RESAMP2_MANGLE_RRRF(name)   LIQUID_CONCAT(resamp2_rrrf,name)
#define RESAMP2_MANGLE_CRCF(name)   LIQUID_CONCAT(resamp2_crcf,name)
#define RESAMP2_MANGLE_CCCF(name)   LIQUID_CONCAT(resamp2_cccf,name)

// fixed-point
#define RESAMP2_MANGLE_RRRQ16(name) LIQUID_CONCAT(resamp2_rrrq16,name)
#define RESAMP2_MANGLE_CRCQ16(name) LIQUID_CONCAT(resamp2_crcq16,name)
#define RESAMP2_MANGLE_CCCQ16(name) LIQUID_CONCAT(resamp2_cccq16,name)


#define LIQUID_RESAMP2_DEFINE_API(RESAMP2,TO,TC,TI)             \
typedef struct RESAMP2(_s) * RESAMP2();                         \
                                                                \
/* create half-band resampler                               */  \
/*  _m      :   filter semi-length (h_len = 4*m+1)          */  \
/*  _f0     :   filter center frequency                     */  \
/*  _As     :   stop-band attenuation [dB]                  */  \
RESAMP2() RESAMP2(_create)(unsigned int _m,                     \
                           float        _f0,                    \
                           float        _As);                   \
                                                                \
/* re-create half-band resampler with new properties        */  \
/*  _q      :   original half-band resampler object         */  \
/*  _m      :   filter semi-length (h_len = 4*m+1)          */  \
/*  _f0     :   filter center frequency                     */  \
/*  _As     :   stop-band attenuation [dB]                  */  \
RESAMP2() RESAMP2(_recreate)(RESAMP2()    _q,                   \
                             unsigned int _m,                   \
                             float        _f0,                  \
                             float        _As);                 \
                                                                \
/* destroy half-band resampler                              */  \
void RESAMP2(_destroy)(RESAMP2() _q);                           \
                                                                \
/* print resamp2 object's internals                         */  \
void RESAMP2(_print)(RESAMP2() _q);                             \
                                                                \
/* reset internal buffer                                    */  \
void RESAMP2(_clear)(RESAMP2() _q);                             \
                                                                \
/* get resampler filter delay (semi-length m)               */  \
unsigned int RESAMP2(_get_delay)(RESAMP2() _q);                 \
                                                                \
/* execute resamp2 as half-band filter                      */  \
/*  _q      :   resamp2 object                              */  \
/*  _x      :   input sample                                */  \
/*  _y0     :   output sample pointer (low frequency)       */  \
/*  _y1     :   output sample pointer (high frequency)      */  \
void RESAMP2(_filter_execute)(RESAMP2() _q,                     \
                              TI        _x,                     \
                              TO *      _y0,                    \
                              TO *      _y1);                   \
                                                                \
/* execute resamp2 as half-band analysis filterbank         */  \
/*  _q      :   resamp2 object                              */  \
/*  _x      :   input array  [size: 2 x 1]                  */  \
/*  _y      :   output array [size: 2 x 1]                  */  \
void RESAMP2(_analyzer_execute)(RESAMP2() _q,                   \
                                TI *      _x,                   \
                                TO *      _y);                  \
                                                                \
/* execute resamp2 as half-band synthesis filterbank        */  \
/*  _q      :   resamp2 object                              */  \
/*  _x      :   input array  [size: 2 x 1]                  */  \
/*  _y      :   output array [size: 2 x 1]                  */  \
void RESAMP2(_synthesizer_execute)(RESAMP2() _q,                \
                                   TI *      _x,                \
                                   TO *      _y);               \
                                                                \
/* execute resamp2 as half-band decimator                   */  \
/*  _q      :   resamp2 object                              */  \
/*  _x      :   input array  [size: 2 x 1]                  */  \
/*  _y      :   output sample pointer                       */  \
void RESAMP2(_decim_execute)(RESAMP2() _q,                      \
                             TI *      _x,                      \
                             TO *      _y);                     \
                                                                \
/* execute resamp2 as half-band interpolator                */  \
/*  _q      :   resamp2 object                              */  \
/*  _x      :   input sample                                */  \
/*  _y      :   output array [size: 2 x 1]                  */  \
void RESAMP2(_interp_execute)(RESAMP2() _q,                     \
                              TI        _x,                     \
                              TO *      _y);                    \

LIQUID_RESAMP2_DEFINE_API(RESAMP2_MANGLE_RRRF,
                          float,
                          float,
                          float)

LIQUID_RESAMP2_DEFINE_API(RESAMP2_MANGLE_CRCF,
                          liquid_float_complex,
                          float,
                          liquid_float_complex)

LIQUID_RESAMP2_DEFINE_API(RESAMP2_MANGLE_CCCF,
                          liquid_float_complex,
                          liquid_float_complex,
                          liquid_float_complex)

// fixed-point
LIQUID_RESAMP2_DEFINE_API(RESAMP2_MANGLE_RRRQ16,  q16_t,  q16_t,  q16_t)
LIQUID_RESAMP2_DEFINE_API(RESAMP2_MANGLE_CRCQ16, cq16_t,  q16_t, cq16_t)
LIQUID_RESAMP2_DEFINE_API(RESAMP2_MANGLE_CCCQ16, cq16_t, cq16_t, cq16_t)


// 
// Arbitrary resampler
//
#define RESAMP_MANGLE_RRRF(name)    LIQUID_CONCAT(resamp_rrrf,name)
#define RESAMP_MANGLE_CRCF(name)    LIQUID_CONCAT(resamp_crcf,name)
#define RESAMP_MANGLE_CCCF(name)    LIQUID_CONCAT(resamp_cccf,name)

// fixed-point
#define RESAMP_MANGLE_RRRQ16(name) LIQUID_CONCAT(resamp_rrrq16,name)
#define RESAMP_MANGLE_CRCQ16(name) LIQUID_CONCAT(resamp_crcq16,name)
#define RESAMP_MANGLE_CCCQ16(name) LIQUID_CONCAT(resamp_cccq16,name)

#define LIQUID_RESAMP_DEFINE_API(RESAMP,TO,TC,TI)               \
typedef struct RESAMP(_s) * RESAMP();                           \
                                                                \
/* create arbitrary resampler object                        */  \
/*  _rate   : arbitrary resampling rate                     */  \
/*  _m      : filter semi-length (delay)                    */  \
/*  _fc     : filter cutoff frequency, 0 < _fc < 0.5        */  \
/*  _As     : filter stop-band attenuation [dB]             */  \
/*  _npfb   : number of filters in the bank                 */  \
RESAMP() RESAMP(_create)(float        _rate,                    \
                         unsigned int _m,                       \
                         float        _fc,                      \
                         float        _As,                      \
                         unsigned int _npfb);                   \
                                                                \
/* destroy arbitrary resampler object                       */  \
void RESAMP(_destroy)(RESAMP() _q);                             \
                                                                \
/* print resamp object internals to stdout                  */  \
void RESAMP(_print)(RESAMP() _q);                               \
                                                                \
/* reset resamp object internals                            */  \
void RESAMP(_reset)(RESAMP() _q);                               \
                                                                \
/* get resampler delay (output samples)                     */  \
unsigned int RESAMP(_get_delay)(RESAMP() _q);                   \
                                                                \
/* set rate of arbitrary resampler                          */  \
void RESAMP(_setrate)(RESAMP() _q, float _rate);                \
                                                                \
/* execute arbitrary resampler                              */  \
/*  _q              :   resamp object                       */  \
/*  _x              :   single input sample                 */  \
/*  _y              :   output sample array (pointer)       */  \
/*  _num_written    :   number of samples written to _y     */  \
void RESAMP(_execute)(RESAMP()       _q,                        \
                      TI             _x,                        \
                      TO *           _y,                        \
                      unsigned int * _num_written);             \
                                                                \
/* execute arbitrary resampler on a block of samples        */  \
/*  _q              :   resamp object                       */  \
/*  _x              :   input buffer [size: _nx x 1]        */  \
/*  _nx             :   input buffer                        */  \
/*  _y              :   output sample array (pointer)       */  \
/*  _ny             :   number of samples written to _y     */  \
void RESAMP(_execute_block)(RESAMP()       _q,                  \
                            TI *           _x,                  \
                            unsigned int   _nx,                 \
                            TO *           _y,                  \
                            unsigned int * _ny);                \

LIQUID_RESAMP_DEFINE_API(RESAMP_MANGLE_RRRF,
                         float,
                         float,
                         float)

LIQUID_RESAMP_DEFINE_API(RESAMP_MANGLE_CRCF,
                         liquid_float_complex,
                         float,
                         liquid_float_complex)

LIQUID_RESAMP_DEFINE_API(RESAMP_MANGLE_CCCF,
                         liquid_float_complex,
                         liquid_float_complex,
                         liquid_float_complex)

// fixed-point
LIQUID_RESAMP_DEFINE_API(RESAMP_MANGLE_RRRQ16,  q16_t,  q16_t,  q16_t)
LIQUID_RESAMP_DEFINE_API(RESAMP_MANGLE_CRCQ16, cq16_t,  q16_t, cq16_t)
LIQUID_RESAMP_DEFINE_API(RESAMP_MANGLE_CCCQ16, cq16_t, cq16_t, cq16_t)


// 
// Multi-stage half-band resampler
//

// resampling type (interpolator/decimator)
typedef enum {
    LIQUID_RESAMP_INTERP=0, // interpolator
    LIQUID_RESAMP_DECIM,    // decimator
} liquid_resamp_type;

#define MSRESAMP2_MANGLE_RRRF(name) LIQUID_CONCAT(msresamp2_rrrf,name)
#define MSRESAMP2_MANGLE_CRCF(name) LIQUID_CONCAT(msresamp2_crcf,name)
#define MSRESAMP2_MANGLE_CCCF(name) LIQUID_CONCAT(msresamp2_cccf,name)

#define LIQUID_MSRESAMP2_DEFINE_API(MSRESAMP2,TO,TC,TI)         \
typedef struct MSRESAMP2(_s) * MSRESAMP2();                     \
                                                                \
/* create multi-stage half-band resampler                   */  \
/*  _type       : resampler type (e.g. LIQUID_RESAMP_DECIM) */  \
/*  _num_stages : number of resampling stages               */  \
/*  _fc         : filter cut-off frequency 0 < _fc < 0.5    */  \
/*  _f0         : filter center frequency                   */  \
/*  _As         : stop-band attenuation [dB]                */  \
MSRESAMP2() MSRESAMP2(_create)(int          _type,              \
                               unsigned int _num_stages,        \
                               float        _fc,                \
                               float        _f0,                \
                               float        _As);               \
                                                                \
/* destroy multi-stage half-bandresampler                   */  \
void MSRESAMP2(_destroy)(MSRESAMP2() _q);                       \
                                                                \
/* print msresamp object internals to stdout                */  \
void MSRESAMP2(_print)(MSRESAMP2() _q);                         \
                                                                \
/* reset msresamp object internal state                     */  \
void MSRESAMP2(_reset)(MSRESAMP2() _q);                         \
                                                                \
/* get group delay (number of output samples)               */  \
float MSRESAMP2(_get_delay)(MSRESAMP2() _q);                    \
                                                                \
/* execute multi-stage resampler, M = 2^num_stages          */  \
/*  LIQUID_RESAMP_INTERP:   input: 1,   output: M           */  \
/*  LIQUID_RESAMP_DECIM:    input: M,   output: 1           */  \
/*  _q      : msresamp object                               */  \
/*  _x      : input sample array                            */  \
/*  _y      : output sample array                           */  \
void MSRESAMP2(_execute)(MSRESAMP2() _q,                        \
                         TI *        _x,                        \
                         TO *        _y);                       \

LIQUID_MSRESAMP2_DEFINE_API(MSRESAMP2_MANGLE_RRRF,
                            float,
                            float,
                            float)

LIQUID_MSRESAMP2_DEFINE_API(MSRESAMP2_MANGLE_CRCF,
                            liquid_float_complex,
                            float,
                            liquid_float_complex)

LIQUID_MSRESAMP2_DEFINE_API(MSRESAMP2_MANGLE_CCCF,
                            liquid_float_complex,
                            liquid_float_complex,
                            liquid_float_complex)


// 
// Multi-stage arbitrary resampler
//
#define MSRESAMP_MANGLE_RRRF(name)    LIQUID_CONCAT(msresamp_rrrf,name)
#define MSRESAMP_MANGLE_CRCF(name)    LIQUID_CONCAT(msresamp_crcf,name)
#define MSRESAMP_MANGLE_CCCF(name)    LIQUID_CONCAT(msresamp_cccf,name)

#define LIQUID_MSRESAMP_DEFINE_API(MSRESAMP,TO,TC,TI)           \
typedef struct MSRESAMP(_s) * MSRESAMP();                       \
                                                                \
/* create multi-stage arbitrary resampler                   */  \
/*  _r      :   resampling rate [output/input]              */  \
/*  _As     :   stop-band attenuation [dB]                  */  \
MSRESAMP() MSRESAMP(_create)(float _r,                          \
                             float _As);                        \
                                                                \
/* destroy multi-stage arbitrary resampler                  */  \
void MSRESAMP(_destroy)(MSRESAMP() _q);                         \
                                                                \
/* print msresamp object internals to stdout                */  \
void MSRESAMP(_print)(MSRESAMP() _q);                           \
                                                                \
/* reset msresamp object internal state                     */  \
void MSRESAMP(_reset)(MSRESAMP() _q);                           \
                                                                \
/* get filter delay (output samples)                        */  \
float MSRESAMP(_get_delay)(MSRESAMP() _q);                      \
                                                                \
/* execute multi-stage resampler                            */  \
/*  _q      :   msresamp object                             */  \
/*  _x      :   input sample array  [size: _nx x 1]         */  \
/*  _nx     :   input sample array size                     */  \
/*  _y      :   output sample array [size: variable]        */  \
/*  _ny     :   number of samples written to _y             */  \
void MSRESAMP(_execute)(MSRESAMP()     _q,                      \
                        TI *           _x,                      \
                        unsigned int   _nx,                     \
                        TO *           _y,                      \
                        unsigned int * _ny);                    \

LIQUID_MSRESAMP_DEFINE_API(MSRESAMP_MANGLE_RRRF,
                           float,
                           float,
                           float)

LIQUID_MSRESAMP_DEFINE_API(MSRESAMP_MANGLE_CRCF,
                           liquid_float_complex,
                           float,
                           liquid_float_complex)

LIQUID_MSRESAMP_DEFINE_API(MSRESAMP_MANGLE_CCCF,
                           liquid_float_complex,
                           liquid_float_complex,
                           liquid_float_complex)


// 
// Symbol timing recovery (symbol synchronizer)
//
#define SYMSYNC_MANGLE_RRRF(name)   LIQUID_CONCAT(symsync_rrrf,name)
#define SYMSYNC_MANGLE_CRCF(name)   LIQUID_CONCAT(symsync_crcf,name)

#define LIQUID_SYMSYNC_DEFINE_API(SYMSYNC,TO,TC,TI)             \
                                                                \
typedef struct SYMSYNC(_s) * SYMSYNC();                         \
                                                                \
/* create synchronizer object from external coefficients    */  \
/*  _k      : samples per symbol                            */  \
/*  _M      : number of filters in the bank                 */  \
/*  _h      : matched filter coefficients [size:            */  \
/*  _h_len  : length of matched filter                      */  \
SYMSYNC() SYMSYNC(_create)(unsigned int _k,                     \
                           unsigned int _M,                     \
                           TC *         _h,                     \
                           unsigned int _h_len);                \
                                                                \
/* create square-root Nyquist symbol synchronizer           */  \
/*  _type   : filter type (e.g. LIQUID_RNYQUIST_RRC)        */  \
/*  _k      : samples/symbol                                */  \
/*  _m      : symbol delay                                  */  \
/*  _beta   : rolloff factor, beta in (0,1]                 */  \
/*  _M      : number of filters in the bank                 */  \
SYMSYNC() SYMSYNC(_create_rnyquist)(int          _type,         \
                                    unsigned int _k,            \
                                    unsigned int _m,            \
                                    float        _beta,         \
                                    unsigned int _M);           \
                                                                \
/* create symsync using Kaiser filter interpolator; useful  */  \
/* when the input signal has matched filter applied already */  \
/*  _k      : input samples/symbol                          */  \
/*  _m      : symbol delay                                  */  \
/*  _beta   : rolloff factor, beta in (0,1]                 */  \
/*  _M      : number of filters in the bank                 */  \
SYMSYNC() SYMSYNC(_create_kaiser)(unsigned int _k,              \
                                  unsigned int _m,              \
                                  float        _beta,           \
                                  unsigned int _M);             \
                                                                \
/* destroy symsync object, freeing all internal memory      */  \
void SYMSYNC(_destroy)(SYMSYNC() _q);                           \
                                                                \
/* print symsync object's parameters                        */  \
void SYMSYNC(_print)(SYMSYNC() _q);                             \
                                                                \
/* reset symsync internal state                             */  \
void SYMSYNC(_reset)(SYMSYNC() _q);                             \
                                                                \
/* lock/unlock loop control                                 */  \
void SYMSYNC(_lock)(  SYMSYNC() _q);                            \
void SYMSYNC(_unlock)(SYMSYNC() _q);                            \
                                                                \
/* set synchronizer output rate (samples/symbol)            */  \
/*  _q      : synchronizer object                           */  \
/*  _k_out  : output samples/symbol                         */  \
void SYMSYNC(_set_output_rate)(SYMSYNC()    _q,                 \
                               unsigned int _k_out);            \
                                                                \
/* set loop-filter bandwidth                                */  \
/*  _q      : synchronizer object                           */  \
/*  _bt     : loop bandwidth                                */  \
void SYMSYNC(_set_lf_bw)(SYMSYNC() _q,                          \
                         float     _bt);                        \
                                                                \
/* return instantaneous fractional timing offset estimate   */  \
float SYMSYNC(_get_tau)(SYMSYNC() _q);                          \
                                                                \
/* execute synchronizer on input data array                 */  \
/*  _q      : synchronizer object                           */  \
/*  _x      : input data array                              */  \
/*  _nx     : number of input samples                       */  \
/*  _y      : output data array                             */  \
/*  _ny     : number of samples written to output buffer    */  \
void SYMSYNC(_execute)(SYMSYNC()      _q,                       \
                       TI *           _x,                       \
                       unsigned int   _nx,                      \
                       TO *           _y,                       \
                       unsigned int * _ny);                     \

LIQUID_SYMSYNC_DEFINE_API(SYMSYNC_MANGLE_RRRF,
                          float,
                          float,
                          float)

LIQUID_SYMSYNC_DEFINE_API(SYMSYNC_MANGLE_CRCF,
                          liquid_float_complex,
                          float,
                          liquid_float_complex)


//
// Finite impulse response Farrow filter
//

#define FIRFARROW_MANGLE_RRRF(name)     LIQUID_CONCAT(firfarrow_rrrf,name)
#define FIRFARROW_MANGLE_CRCF(name)     LIQUID_CONCAT(firfarrow_crcf,name)
//#define FIRFARROW_MANGLE_CCCF(name)     LIQUID_CONCAT(firfarrow_cccf,name)

// Macro:
//   FIRFARROW  : name-mangling macro
//   TO         : output data type
//   TC         : coefficients data type
//   TI         : input data type
#define LIQUID_FIRFARROW_DEFINE_API(FIRFARROW,TO,TC,TI)         \
                                                                \
typedef struct FIRFARROW(_s) * FIRFARROW();                     \
                                                                \
/* create firfarrow object                                  */  \
/*  _h_len      : filter length                             */  \
/*  _p          : polynomial order                          */  \
/*  _fc         : filter cutoff frequency                   */  \
/*  _As         : stopband attenuation [dB]                 */  \
FIRFARROW() FIRFARROW(_create)(unsigned int _h_len,             \
                               unsigned int _p,                 \
                               float        _fc,                \
                               float        _As);               \
                                                                \
/* destroy firfarrow object, freeing all internal memory    */  \
void FIRFARROW(_destroy)(FIRFARROW() _q);                       \
                                                                \
/* print firfarrow object's internal properties             */  \
void FIRFARROW(_print)(FIRFARROW() _q);                         \
                                                                \
/* reset firfarrow object's internal state                  */  \
void FIRFARROW(_reset)(FIRFARROW() _q);                         \
                                                                \
/* push sample into firfarrow object                        */  \
/*  _q      : firfarrow object                              */  \
/*  _x      : input sample                                  */  \
void FIRFARROW(_push)(FIRFARROW() _q,                           \
                      TI          _x);                          \
                                                                \
/* set fractional delay of firfarrow object                 */  \
/*  _q      : firfarrow object                              */  \
/*  _mu     : fractional sample delay                       */  \
void FIRFARROW(_set_delay)(FIRFARROW() _q,                      \
                           float       _mu);                    \
                                                                \
/* execute firfarrow internal dot product                   */  \
/*  _q      : firfarrow object                              */  \
/*  _y      : output sample pointer                         */  \
void FIRFARROW(_execute)(FIRFARROW() _q, TO *_y);               \
                                                                \
/* get length of firfarrow object (number of filter taps)   */  \
unsigned int FIRFARROW(_get_length)(FIRFARROW() _q);            \
                                                                \
/* get coefficients of firfarrow object                     */  \
/*  _q      : firfarrow object                              */  \
/*  _h      : output coefficients pointer                   */  \
void FIRFARROW(_get_coefficients)(FIRFARROW() _q,               \
                                  float *     _h);              \
                                                                \
/* compute complex frequency response                       */  \
/*  _q      : filter object                                 */  \
/*  _fc     : frequency                                     */  \
/*  _H      : output frequency response                     */  \
void FIRFARROW(_freqresponse)(FIRFARROW()            _q,        \
                              float                  _fc,       \
                              liquid_float_complex * _H);       \
                                                                \
/* compute group delay [samples]                            */  \
/*  _q      :   filter object                               */  \
/*  _fc     :   frequency                                   */  \
float FIRFARROW(_groupdelay)(FIRFARROW() _q,                    \
                             float       _fc);                  \

LIQUID_FIRFARROW_DEFINE_API(FIRFARROW_MANGLE_RRRF,
                            float,
                            float,
                            float)

LIQUID_FIRFARROW_DEFINE_API(FIRFARROW_MANGLE_CRCF,
                            liquid_float_complex,
                            float,
                            liquid_float_complex)



//
// MODULE : framing
//

// framesyncstats : generic frame synchronizer statistic structure

typedef struct {
    // signal quality
    float evm;      // error vector magnitude [dB]
    float rssi;     // received signal strength indicator [dB]
    float cfo;      // carrier frequency offset (f/Fs)

    // demodulated frame symbols
    liquid_float_complex * framesyms;   // pointer to array [size: framesyms x 1]
    unsigned int num_framesyms;         // length of framesyms

    // modulation/coding scheme etc.
    unsigned int mod_scheme;    // modulation scheme
    unsigned int mod_bps;       // modulation depth (bits/symbol)
    unsigned int check;         // data validity check (crc, checksum)
    unsigned int fec0;          // forward error-correction (inner)
    unsigned int fec1;          // forward error-correction (outer)
} framesyncstats_s;

// external framesyncstats default object
extern framesyncstats_s framesyncstats_default;

// initialize framesyncstats object on default
void framesyncstats_init_default(framesyncstats_s * _stats);

// print framesyncstats object
void framesyncstats_print(framesyncstats_s * _stats);

// Generic frame synchronizer callback function type
//  _header         :   header data [size: 8 bytes]
//  _header_valid   :   is header valid? (0:no, 1:yes)
//  _payload        :   payload data [size: _payload_len]
//  _payload_len    :   length of payload (bytes)
//  _payload_valid  :   is payload valid? (0:no, 1:yes)
//  _stats          :   frame statistics object
//  _userdata       :   pointer to userdata
typedef int (*framesync_callback)(unsigned char *  _header,
                                  int              _header_valid,
                                  unsigned char *  _payload,
                                  unsigned int     _payload_len,
                                  int              _payload_valid,
                                  framesyncstats_s _stats,
                                  void *           _userdata);

// framesync csma callback functions invoked when signal levels is high or low
//  _userdata       :   user-defined data pointer
typedef void (*framesync_csma_callback)(void * _userdata);


//
// Basic frame generator (64 bytes data payload)
//

// frame length in samples
#define LIQUID_FRAME64_LEN (1340)

typedef struct framegen64_s * framegen64;

// create frame generator
framegen64 framegen64_create();

// destroy frame generator
void framegen64_destroy(framegen64 _q);

// print frame generator internal properties
void framegen64_print(framegen64 _q);

// generate frame
//  _q          :   frame generator object
//  _header     :   8-byte header data
//  _payload    :   64-byte payload data
//  _frame      :   output frame samples [size: LIQUID_FRAME64_LEN x 1]
void framegen64_execute(framegen64             _q,
                        unsigned char *        _header,
                        unsigned char *        _payload,
                        liquid_float_complex * _frame);

typedef struct framesync64_s * framesync64;

// create framesync64 object
//  _callback   :   callback function
//  _userdata   :   user data pointer passed to callback function
framesync64 framesync64_create(framesync_callback _callback,
                               void *             _userdata);

// destroy frame synchronizer
void framesync64_destroy(framesync64 _q);

// print frame synchronizer internal properties
void framesync64_print(framesync64 _q);

// reset frame synchronizer internal state
void framesync64_reset(framesync64 _q);

// push samples through frame synchronizer
//  _q      :   frame synchronizer object
//  _x      :   input samples [size: _n x 1]
//  _n      :   number of input samples
void framesync64_execute(framesync64            _q,
                         liquid_float_complex * _x,
                         unsigned int           _n);

// enable/disable debugging
void framesync64_debug_enable(framesync64 _q);
void framesync64_debug_disable(framesync64 _q);
void framesync64_debug_print(framesync64 _q, const char * _filename);

#if 0
// advanced modes
void framesync64_set_csma_callbacks(framesync64             _q,
                                    framesync_csma_callback _csma_lock,
                                    framesync_csma_callback _csma_unlock,
                                    void *                  _csma_userdata);
#endif

//
// Flexible frame : adjustable payload, mod scheme, etc., but bring
//                  your own error correction, redundancy check
//

// frame generator
typedef struct {
    unsigned int check;         // data validity check
    unsigned int fec0;          // forward error-correction scheme (inner)
    unsigned int fec1;          // forward error-correction scheme (outer)
    unsigned int mod_scheme;    // modulation scheme
} flexframegenprops_s;

void flexframegenprops_init_default(flexframegenprops_s * _fgprops);

typedef struct flexframegen_s * flexframegen;

// create flexframegen object
//  _props  :   frame properties (modulation scheme, etc.)
flexframegen flexframegen_create(flexframegenprops_s * _props);

// destroy flexframegen object
void flexframegen_destroy(flexframegen _q);

// print flexframegen object internals
void flexframegen_print(flexframegen _q);

// reset flexframegen object internals
void flexframegen_reset(flexframegen _q);

// is frame assembled?
int flexframegen_is_assembled(flexframegen _q);

// get frame properties
void flexframegen_getprops(flexframegen _q, flexframegenprops_s * _props);

// set frame properties
void flexframegen_setprops(flexframegen _q, flexframegenprops_s * _props);

// get length of assembled frame (samples)
unsigned int flexframegen_getframelen(flexframegen _q);

// assemble a frame from an array of data
//  _q              :   frame generator object
//  _header         :   frame header
//  _payload        :   payload data [size: _payload_len x 1]
//  _payload_len    :   payload data length
void flexframegen_assemble(flexframegen    _q,
                           unsigned char * _header,
                           unsigned char * _payload,
                           unsigned int    _payload_len);

// write samples of assembled frame, two samples at a time, returning
// '1' when frame is complete, '0' otherwise
//  _q              :   frame generator object
//  _buffer         :   output buffer [size: 2 x 1]
int flexframegen_write_samples(flexframegen           _q,
                               liquid_float_complex * _buffer);

// frame synchronizer

typedef struct flexframesync_s * flexframesync;

// create flexframesync object
//  _callback   :   callback function
//  _userdata   :   user data pointer passed to callback function
flexframesync flexframesync_create(framesync_callback _callback,
                                   void *             _userdata);

// destroy frame synchronizer
void flexframesync_destroy(flexframesync _q);

// print frame synchronizer internal properties
void flexframesync_print(flexframesync _q);

// reset frame synchronizer internal state
void flexframesync_reset(flexframesync _q);

// push samples through frame synchronizer
//  _q      :   frame synchronizer object
//  _x      :   input samples [size: _n x 1]
//  _n      :   number of input samples
void flexframesync_execute(flexframesync          _q,
                           liquid_float_complex * _x,
                           unsigned int           _n);

// enable/disable debugging
void flexframesync_debug_enable(flexframesync _q);
void flexframesync_debug_disable(flexframesync _q);
void flexframesync_debug_print(flexframesync _q,
                               const char *  _filename);
#if 0
// advanced modes
void flexframesync_set_csma_callbacks(flexframesync _fs,
                                      framesync_csma_callback _csma_lock,
                                      framesync_csma_callback _csma_unlock,
                                      void * _csma_userdata);
#endif


//
// bpacket : binary packet suitable for data streaming
//

// 
// bpacket generator/encoder
//
typedef struct bpacketgen_s * bpacketgen;

// create bpacketgen object
//  _m              :   p/n sequence length (ignored)
//  _dec_msg_len    :   decoded message length (original uncoded data)
//  _crc            :   data validity check (e.g. cyclic redundancy check)
//  _fec0           :   inner forward error-correction code scheme
//  _fec1           :   outer forward error-correction code scheme
bpacketgen bpacketgen_create(unsigned int _m,
                             unsigned int _dec_msg_len,
                             int _crc,
                             int _fec0,
                             int _fec1);

// re-create bpacketgen object from old object
//  _q              :   old bpacketgen object
//  _m              :   p/n sequence length (ignored)
//  _dec_msg_len    :   decoded message length (original uncoded data)
//  _crc            :   data validity check (e.g. cyclic redundancy check)
//  _fec0           :   inner forward error-correction code scheme
//  _fec1           :   outer forward error-correction code scheme
bpacketgen bpacketgen_recreate(bpacketgen _q,
                               unsigned int _m,
                               unsigned int _dec_msg_len,
                               int _crc,
                               int _fec0,
                               int _fec1);

// destroy bpacketgen object, freeing all internally-allocated memory
void bpacketgen_destroy(bpacketgen _q);

// print bpacketgen internals
void bpacketgen_print(bpacketgen _q);

// return length of full packet
unsigned int bpacketgen_get_packet_len(bpacketgen _q);

// encode packet
void bpacketgen_encode(bpacketgen _q,
                       unsigned char * _msg_dec,
                       unsigned char * _packet);

// 
// bpacket synchronizer/decoder
//
typedef struct bpacketsync_s * bpacketsync;
typedef int (*bpacketsync_callback)(unsigned char *  _payload,
                                    int              _payload_valid,
                                    unsigned int     _payload_len,
                                    framesyncstats_s _stats,
                                    void *           _userdata);
bpacketsync bpacketsync_create(unsigned int _m,
                               bpacketsync_callback _callback,
                               void * _userdata);
void bpacketsync_destroy(bpacketsync _q);
void bpacketsync_print(bpacketsync _q);
void bpacketsync_reset(bpacketsync _q);

// run synchronizer on array of input bytes
//  _q      :   bpacketsync object
//  _bytes  :   input data array [size: _n x 1]
//  _n      :   input array size
void bpacketsync_execute(bpacketsync _q,
                         unsigned char * _bytes,
                         unsigned int _n);

// run synchronizer on input byte
//  _q      :   bpacketsync object
//  _byte   :   input byte
void bpacketsync_execute_byte(bpacketsync _q,
                              unsigned char _byte);

// run synchronizer on input symbol
//  _q      :   bpacketsync object
//  _sym    :   input symbol with _bps significant bits
//  _bps    :   number of bits in input symbol
void bpacketsync_execute_sym(bpacketsync _q,
                             unsigned char _sym,
                             unsigned int _bps);

// execute one bit at a time
void bpacketsync_execute_bit(bpacketsync _q,
                             unsigned char _bit);

//
// GMSK frame generator
//

typedef struct gmskframegen_s * gmskframegen;

// create GMSK frame generator
gmskframegen gmskframegen_create();
void gmskframegen_destroy(gmskframegen _fg);
void gmskframegen_print(gmskframegen _fg);
void gmskframegen_reset(gmskframegen _fg);
void gmskframegen_assemble(gmskframegen    _fg,
                           unsigned char * _header,
                           unsigned char * _payload,
                           unsigned int    _payload_len,
                           crc_scheme      _check,
                           fec_scheme      _fec0,
                           fec_scheme      _fec1);
unsigned int gmskframegen_getframelen(gmskframegen _q);
int gmskframegen_write_samples(gmskframegen _fg,
                               liquid_float_complex * _y);


//
// GMSK frame synchronizer
//

typedef struct gmskframesync_s * gmskframesync;

// create GMSK frame synchronizer
//  _callback   :   callback function
//  _userdata   :   user data pointer passed to callback function
gmskframesync gmskframesync_create(framesync_callback _callback,
                                   void *             _userdata);
void gmskframesync_destroy(gmskframesync _q);
void gmskframesync_print(gmskframesync _q);
void gmskframesync_reset(gmskframesync _q);
void gmskframesync_execute(gmskframesync _q,
                           liquid_float_complex * _x,
                           unsigned int _n);

// debugging
void gmskframesync_debug_enable(gmskframesync _q);
void gmskframesync_debug_disable(gmskframesync _q);
void gmskframesync_debug_print(gmskframesync _q, const char * _filename);


// 
// OFDM flexframe generator
//

// ofdm frame generator properties
typedef struct {
    unsigned int check;         // data validity check
    unsigned int fec0;          // forward error-correction scheme (inner)
    unsigned int fec1;          // forward error-correction scheme (outer)
    unsigned int mod_scheme;    // modulation scheme
    //unsigned int block_size;  // framing block size
} ofdmflexframegenprops_s;
void ofdmflexframegenprops_init_default(ofdmflexframegenprops_s * _props);

typedef struct ofdmflexframegen_s * ofdmflexframegen;

// create OFDM flexible framing generator object
//  _M          :   number of subcarriers, >10 typical
//  _cp_len     :   cyclic prefix length
//  _taper_len  :   taper length (OFDM symbol overlap)
//  _p          :   subcarrier allocation (null, pilot, data), [size: _M x 1]
//  _fgprops    :   frame properties (modulation scheme, etc.)
ofdmflexframegen ofdmflexframegen_create(unsigned int              _M,
                                         unsigned int              _cp_len,
                                         unsigned int              _taper_len,
                                         unsigned char *           _p,
                                         ofdmflexframegenprops_s * _fgprops);

// destroy ofdmflexframegen object
void ofdmflexframegen_destroy(ofdmflexframegen _q);

// print parameters, properties, etc.
void ofdmflexframegen_print(ofdmflexframegen _q);

// reset ofdmflexframegen object internals
void ofdmflexframegen_reset(ofdmflexframegen _q);

// is frame assembled?
int ofdmflexframegen_is_assembled(ofdmflexframegen _q);

// get properties
void ofdmflexframegen_getprops(ofdmflexframegen _q,
                               ofdmflexframegenprops_s * _props);

// set properties
void ofdmflexframegen_setprops(ofdmflexframegen _q,
                               ofdmflexframegenprops_s * _props);

// get length of frame (symbols)
//  _q              :   OFDM frame generator object
unsigned int ofdmflexframegen_getframelen(ofdmflexframegen _q);

// assemble a frame from an array of data
//  _q              :   OFDM frame generator object
//  _header         :   frame header [8 bytes]
//  _payload        :   payload data [size: _payload_len x 1]
//  _payload_len    :   payload data length
void ofdmflexframegen_assemble(ofdmflexframegen _q,
                               unsigned char * _header,
                               unsigned char * _payload,
                               unsigned int    _payload_len);

// write symbols of assembled frame
//  _q              :   OFDM frame generator object
//  _buffer         :   output buffer [size: M+cp_len x 1]
int ofdmflexframegen_writesymbol(ofdmflexframegen _q,
                                 liquid_float_complex * _buffer);

// 
// OFDM flex frame synchronizer
//

typedef struct ofdmflexframesync_s * ofdmflexframesync;

// create OFDM flexible framing synchronizer object
//  _M          :   number of subcarriers
//  _cp_len     :   cyclic prefix length
//  _taper_len  :   taper length (OFDM symbol overlap)
//  _p          :   subcarrier allocation (null, pilot, data), [size: _M x 1]
//  _callback   :   user-defined callback function
//  _userdata   :   user-defined data pointer
ofdmflexframesync ofdmflexframesync_create(unsigned int       _M,
                                           unsigned int       _cp_len,
                                           unsigned int       _taper_len,
                                           unsigned char *    _p,
                                           framesync_callback _callback,
                                           void *             _userdata);

void ofdmflexframesync_destroy(ofdmflexframesync _q);
void ofdmflexframesync_print(ofdmflexframesync _q);
void ofdmflexframesync_reset(ofdmflexframesync _q);
void ofdmflexframesync_execute(ofdmflexframesync _q,
                               liquid_float_complex * _x,
                               unsigned int _n);

// query the received signal strength indication
float ofdmflexframesync_get_rssi(ofdmflexframesync _q);

// query the received carrier offset estimate
float ofdmflexframesync_get_cfo(ofdmflexframesync _q);

// enable/disable debugging
void ofdmflexframesync_debug_enable(ofdmflexframesync _q);
void ofdmflexframesync_debug_disable(ofdmflexframesync _q);
void ofdmflexframesync_debug_print(ofdmflexframesync _q,
                                   const char *      _filename);



//
// Binary P/N synchronizer
//
#define BSYNC_MANGLE_RRRF(name)     LIQUID_CONCAT(bsync_rrrf,name)
#define BSYNC_MANGLE_CRCF(name)     LIQUID_CONCAT(bsync_crcf,name)
#define BSYNC_MANGLE_CCCF(name)     LIQUID_CONCAT(bsync_cccf,name)

// Macro:
//   BSYNC  : name-mangling macro
//   TO     : output data type
//   TC     : coefficients data type
//   TI     : input data type
#define LIQUID_BSYNC_DEFINE_API(BSYNC,TO,TC,TI)                 \
typedef struct BSYNC(_s) * BSYNC();                             \
                                                                \
BSYNC() BSYNC(_create)(unsigned int _n, TC * _v);               \
                                                                \
/* create binary synchronizer from m-sequence               */  \
/*  _g      :   m-sequence generator polynomial             */  \
/*  _k      :   samples/symbol (over-sampling factor)       */  \
BSYNC() BSYNC(_create_msequence)(unsigned int _g,               \
                                 unsigned int _k);              \
void BSYNC(_destroy)(BSYNC() _fs);                              \
void BSYNC(_print)(BSYNC() _fs);                                \
void BSYNC(_correlate)(BSYNC() _fs, TI _sym, TO * _y);

LIQUID_BSYNC_DEFINE_API(BSYNC_MANGLE_RRRF,
                        float,
                        float,
                        float)

LIQUID_BSYNC_DEFINE_API(BSYNC_MANGLE_CRCF,
                        liquid_float_complex,
                        float,
                        liquid_float_complex)

LIQUID_BSYNC_DEFINE_API(BSYNC_MANGLE_CCCF,
                        liquid_float_complex,
                        liquid_float_complex,
                        liquid_float_complex)


//
// Pre-demodulation synchronizers (binary and otherwise)
//
#define  PRESYNC_MANGLE_CCCF(name)  LIQUID_CONCAT( presync_cccf,name)
#define BPRESYNC_MANGLE_CCCF(name)  LIQUID_CONCAT(bpresync_cccf,name)

// Macro:
//   PRESYNC   : name-mangling macro
//   TO         : output data type
//   TC         : coefficients data type
//   TI         : input data type
#define LIQUID_PRESYNC_DEFINE_API(PRESYNC,TO,TC,TI)             \
typedef struct PRESYNC(_s) * PRESYNC();                         \
                                                                \
/* create pre-demod synchronizer                            */  \
/*  _v          :   baseband sequence                       */  \
/*  _n          :   baseband sequence length                */  \
/*  _dphi_max   :   maximum absolute frequency deviation    */  \
/*  _m          :   number of correlators                   */  \
PRESYNC() PRESYNC(_create)(TC *         _v,                     \
                           unsigned int _n,                     \
                           float        _dphi_max,              \
                           unsigned int _m);                    \
                                                                \
/* destroy pre-demod synchronizer                           */  \
void PRESYNC(_destroy)(PRESYNC() _q);                           \
                                                                \
/* print pre-demod synchronizer internal state              */  \
void PRESYNC(_print)(PRESYNC() _q);                             \
                                                                \
/* reset pre-demod synchronizer internal state              */  \
void PRESYNC(_reset)(PRESYNC() _q);                             \
                                                                \
/* push input sample into pre-demod synchronizer            */  \
/*  _q          :   pre-demod synchronizer object           */  \
/*  _x          :   input sample                            */  \
void PRESYNC(_push)(PRESYNC() _q,                               \
                    TI        _x);                              \
                                                                \
/* correlate input sequence                                 */  \
/*  _q          :   pre-demod synchronizer object           */  \
/*  _rxy        :   output cross correlation                */  \
/*  _dphi_hat   :   output frequency offset estiamte        */  \
void PRESYNC(_correlate)(PRESYNC() _q,                          \
                         TO *      _rxy,                        \
                         float *   _dphi_hat);                  \

// non-binary pre-demodulation synchronizer
LIQUID_PRESYNC_DEFINE_API(PRESYNC_MANGLE_CCCF,
                          liquid_float_complex,
                          liquid_float_complex,
                          liquid_float_complex)

// binary pre-demodulation synchronizer
LIQUID_PRESYNC_DEFINE_API(BPRESYNC_MANGLE_CCCF,
                          liquid_float_complex,
                          liquid_float_complex,
                          liquid_float_complex)

//
// Pre-demodulation detector
//

typedef struct detector_cccf_s * detector_cccf;

// create pre-demod detector
//  _s          :   sequence
//  _n          :   sequence length
//  _threshold  :   detection threshold (default: 0.7)
//  _dphi_max   :   maximum carrier offset
detector_cccf detector_cccf_create(liquid_float_complex * _s,
                                   unsigned int           _n,
                                   float                  _threshold,
                                   float                  _dphi_max);

// destroy pre-demo detector object
void detector_cccf_destroy(detector_cccf _q);

// print pre-demod detector internal state
void detector_cccf_print(detector_cccf _q);

// reset pre-demod detector internal state
void detector_cccf_reset(detector_cccf _q);

// Run sample through pre-demod detector's correlator.
// Returns '1' if signal was detected, '0' otherwise
//  _q          :   pre-demod detector
//  _x          :   input sample
//  _tau_hat    :   fractional sample offset estimate (set when detected)
//  _dphi_hat   :   carrier frequency offset estimate (set when detected)
//  _gamma_hat  :   channel gain estimate (set when detected)
int detector_cccf_correlate(detector_cccf        _q,
                            liquid_float_complex _x,
                            float *              _tau_hat,
                            float *              _dphi_hat,
                            float *              _gamma_hat);


//
// MODULE : math
//

// ln( Gamma(z) )
float liquid_lngammaf(float _z);

// Gamma(z)
float liquid_gammaf(float _z);

// ln( gamma(z,alpha) ) : lower incomplete gamma function
float liquid_lnlowergammaf(float _z, float _alpha);

// ln( Gamma(z,alpha) ) : upper incomplete gamma function
float liquid_lnuppergammaf(float _z, float _alpha);

// gamma(z,alpha) : lower incomplete gamma function
float liquid_lowergammaf(float _z, float _alpha);

// Gamma(z,alpha) : upper incomplete gamma function
float liquid_uppergammaf(float _z, float _alpha);

// n!
float liquid_factorialf(unsigned int _n);



// ln(I_v(z)) : log Modified Bessel function of the first kind
float liquid_lnbesselif(float _nu, float _z);

// I_v(z) : Modified Bessel function of the first kind
float liquid_besselif(float _nu, float _z);

// I_0(z) : Modified Bessel function of the first kind (order zero)
float liquid_besseli0f(float _z);

// J_v(z) : Bessel function of the first kind
float liquid_besseljf(float _nu, float _z);

// J_0(z) : Bessel function of the first kind (order zero)
float liquid_besselj0f(float _z);


// Q function
float liquid_Qf(float _z);

// Marcum Q-function
float liquid_MarcumQf(int _M,
                      float _alpha,
                      float _beta);

// Marcum Q-function (M=1)
float liquid_MarcumQ1f(float _alpha,
                       float _beta);

// sin(pi x) / (pi x)
float sincf(float _x);

// next power of 2 : y = ceil(log2(_x))
unsigned int liquid_nextpow2(unsigned int _x);

// (n choose k) = n! / ( k! (n-k)! )
float liquid_nchoosek(unsigned int _n, unsigned int _k);

// 
// Windowing functions
//

// Kaiser-Bessel derived window (single sample)
//  _n      :   index (0 <= _n < _N)
//  _N      :   length of filter (must be even)
//  _beta   :   Kaiser window parameter (_beta > 0)
float liquid_kbd(unsigned int _n, unsigned int _N, float _beta);

// Kaiser-Bessel derived window (full window)
//  _n      :   length of filter (must be even)
//  _beta   :   Kaiser window parameter (_beta > 0)
//  _w      :   resulting window
void liquid_kbd_window(unsigned int _n, float _beta, float * _w);

// Kaiser window
//  _n      :   window index
//  _N      :   full window length
//  _beta   :   Kaiser-Bessel window shape parameter
//  _dt     :   fractional sample offset
float kaiser(unsigned int _n,
             unsigned int _N,
             float _beta,
             float _dt);

// Hamming window
//  _n      :   window index
//  _N      :   full window length
float hamming(unsigned int _n, unsigned int _N);

// Hann window
//  _n      :   window index
//  _N      :   full window length
float hann(unsigned int _n, unsigned int _N);

// Blackman-harris window
//  _n      :   window index
//  _N      :   full window length
float blackmanharris(unsigned int _n, unsigned int _N);


// polynomials


#define POLY_MANGLE_DOUBLE(name)    LIQUID_CONCAT(poly,   name)
#define POLY_MANGLE_FLOAT(name)     LIQUID_CONCAT(polyf,  name)

#define POLY_MANGLE_CDOUBLE(name)   LIQUID_CONCAT(polyc,  name)
#define POLY_MANGLE_CFLOAT(name)    LIQUID_CONCAT(polycf, name)

// large macro
//   POLY   : name-mangling macro
//   T      : data type
//   TC     : data type (complex)
#define LIQUID_POLY_DEFINE_API(POLY,T,TC)                       \
/* evaluate polynomial _p (order _k-1) at value _x  */          \
T POLY(_val)(T * _p, unsigned int _k, T _x);                    \
                                                                \
/* least-squares polynomial fit (order _k-1) */                 \
void POLY(_fit)(T * _x,                                         \
                T * _y,                                         \
                unsigned int _n,                                \
                T * _p,                                         \
                unsigned int _k);                               \
                                                                \
/* Lagrange polynomial exact fit (order _n-1) */                \
void POLY(_fit_lagrange)(T * _x,                                \
                         T * _y,                                \
                         unsigned int _n,                       \
                         T * _p);                               \
                                                                \
/* Lagrange polynomial interpolation */                         \
T POLY(_interp_lagrange)(T * _x,                                \
                         T * _y,                                \
                         unsigned int _n,                       \
                         T   _x0);                              \
                                                                \
/* Lagrange polynomial fit (barycentric form) */                \
void POLY(_fit_lagrange_barycentric)(T * _x,                    \
                                     unsigned int _n,           \
                                     T * _w);                   \
                                                                \
/* Lagrange polynomial interpolation (barycentric form) */      \
T POLY(_val_lagrange_barycentric)(T * _x,                       \
                                  T * _y,                       \
                                  T * _w,                       \
                                  T   _x0,                      \
                                  unsigned int _n);             \
                                                                \
/* expands the polynomial:                                      \
 *  P_n(x) = (1+x)^n                                            \
 * as                                                           \
 *  P_n(x) = p[0] + p[1]*x + p[2]*x^2 + ... + p[n]x^n           \
 * NOTE: _p has order n=m+k (array is length n+1)               \
 */                                                             \
void POLY(_expandbinomial)(unsigned int _n,                     \
                           T * _p);                             \
                                                                \
/* expands the polynomial:                                      \
 *  P_n(x) = (1+x)^m * (1-x)^k                                  \
 * as                                                           \
 *  P_n(x) = p[0] + p[1]*x + p[2]*x^2 + ... + p[n]x^n           \
 * NOTE: _p has order n=m+k (array is length n+1)               \
 */                                                             \
void POLY(_expandbinomial_pm)(unsigned int _m,                  \
                              unsigned int _k,                  \
                              T * _p);                          \
                                                                \
/* expands the polynomial:                                      \
 *  P_n(x) = (x-r[0]) * (x-r[1]) * ... * (x-r[n-1])             \
 * as                                                           \
 *  P_n(x) = c[0] + c[1]*x + ... + c[n]*x^n                     \
 * where r[0],r[1],...,r[n-1] are the roots of P_n(x)           \
 * NOTE: _c has order _n (array is length _n+1)                 \
 */                                                             \
void POLY(_expandroots)(T * _a,                                 \
                        unsigned int _n,                        \
                        T * _c);                                \
                                                                \
/* expands the polynomial:                                      \
 *  P_n(x) =                                                    \
 *    (x*b[0]-a[0]) * (x*b[1]-a[1]) * ... * (x*b[n-1]-a[n-1])   \
 * as                                                           \
 *  P_n(x) = c[0] + c[1]*x + ... + c[n]*x^n                     \
 * NOTE: _c has order _n (array is length _n+1)                 \
 */                                                             \
void POLY(_expandroots2)(T * _a,                                \
                         T * _b,                                \
                         unsigned int _n,                       \
                         T * _c);                               \
                                                                \
/* find roots of the polynomial (complex)                   */  \
/*  _poly   : poly array, ascending powers [size: _k x 1]   */  \
/*  _k      : poly length (poly order = _k - 1)             */  \
/*  _roots  : resulting complex roots [size: _k-1 x 1]      */  \
void POLY(_findroots)(T *          _poly,                       \
                      unsigned int _n,                          \
                      TC *         _roots);                     \
                                                                \
/* find the complex roots of the polynomial using the       */  \
/* Durand-Kerner method                                     */  \
void POLY(_findroots_durandkerner)(T *          _poly,          \
                                   unsigned int _k,             \
                                   TC *         _roots);        \
                                                                \
/* find the complex roots of the polynomial using           */  \
/* Bairstow's method                                        */  \
void POLY(_findroots_bairstow)(T *          _poly,              \
                               unsigned int _k,                 \
                               TC *         _roots);            \
                                                                \
/* expands the multiplication of two polynomials */             \
void POLY(_mul)(T *          _a,                                \
                unsigned int _order_a,                          \
                T *          _b,                                \
                unsigned int _order_b,                          \
                T *          _c);                               \

LIQUID_POLY_DEFINE_API(POLY_MANGLE_DOUBLE,
                       double,
                       liquid_double_complex)

LIQUID_POLY_DEFINE_API(POLY_MANGLE_FLOAT,
                       float,
                       liquid_float_complex)

LIQUID_POLY_DEFINE_API(POLY_MANGLE_CDOUBLE,
                       liquid_double_complex,
                       liquid_double_complex)

LIQUID_POLY_DEFINE_API(POLY_MANGLE_CFLOAT,
                       liquid_float_complex,
                       liquid_float_complex)

#if 0
// expands the polynomial: (1+x)^n
void poly_binomial_expand(unsigned int _n, int * _c);

// expands the polynomial: (1+x)^k * (1-x)^(n-k)
void poly_binomial_expand_pm(unsigned int _n,
                             unsigned int _k,
                             int * _c);
#endif

// 
// modular arithmetic, etc.
//

// maximum number of factors
#define LIQUID_MAX_FACTORS (40)

// is number prime?
int liquid_is_prime(unsigned int _n);

// compute number's prime factors
//  _n          :   number to factor
//  _factors    :   pre-allocated array of factors [size: LIQUID_MAX_FACTORS x 1]
//  _num_factors:   number of factors found, sorted ascending
void liquid_factor(unsigned int   _n,
                   unsigned int * _factors,
                   unsigned int * _num_factors);

// compute number's unique prime factors
//  _n          :   number to factor
//  _factors    :   pre-allocated array of factors [size: LIQUID_MAX_FACTORS x 1]
//  _num_factors:   number of unique factors found, sorted ascending
void liquid_unique_factor(unsigned int   _n,
                          unsigned int * _factors,
                          unsigned int * _num_factors);

// compute c = base^exp (mod n)
unsigned int liquid_modpow(unsigned int _base,
                           unsigned int _exp,
                           unsigned int _n);

// find smallest primitive root of _n
unsigned int liquid_primitive_root(unsigned int _n);

// find smallest primitive root of _n, assuming _n is prime
unsigned int liquid_primitive_root_prime(unsigned int _n);

// Euler's totient function
unsigned int liquid_totient(unsigned int _n);


//
// MODULE : matrix
//

#define MATRIX_MANGLE_DOUBLE(name)  LIQUID_CONCAT(matrix,   name)
#define MATRIX_MANGLE_FLOAT(name)   LIQUID_CONCAT(matrixf,  name)

#define MATRIX_MANGLE_CDOUBLE(name) LIQUID_CONCAT(matrixc,  name)
#define MATRIX_MANGLE_CFLOAT(name)  LIQUID_CONCAT(matrixcf, name)

// fixed-point
#define MATRIX_MANGLE_Q16(name)     LIQUID_CONCAT(matrixq16,  name)
#define MATRIX_MANGLE_CQ16(name)    LIQUID_CONCAT(matrixcq16, name)

// large macro
//   MATRIX : name-mangling macro
//   T      : data type
#define LIQUID_MATRIX_DEFINE_API(MATRIX,T)                      \
void MATRIX(_print)(T * _x,                                     \
                    unsigned int _rx,                           \
                    unsigned int _cx);                          \
void MATRIX(_add)(T * _x,                                       \
                  T * _y,                                       \
                  T * _z,                                       \
                  unsigned int _r,                              \
                  unsigned int _c);                             \
void MATRIX(_sub)(T * _x,                                       \
                  T * _y,                                       \
                  T * _z,                                       \
                  unsigned int _r,                              \
                  unsigned int _c);                             \
void MATRIX(_pmul)(T * _x,                                      \
                   T * _y,                                      \
                   T * _z,                                      \
                   unsigned int _r,                             \
                   unsigned int _c);                            \
void MATRIX(_pdiv)(T * _x,                                      \
                   T * _y,                                      \
                   T * _z,                                      \
                   unsigned int _r,                             \
                   unsigned int _c);                            \
void MATRIX(_mul)(T * _x, unsigned int _rx, unsigned int _cx,   \
                  T * _y, unsigned int _ry, unsigned int _cy,   \
                  T * _z, unsigned int _rz, unsigned int _cz);  \
void MATRIX(_div)(T * _x, T * _y, T * _z, unsigned int _n);     \
T    MATRIX(_det)(T * _x, unsigned int _r, unsigned int _c);    \
void MATRIX(_trans)(T * _x, unsigned int _rx, unsigned int _cx);\
void MATRIX(_hermitian)(T * _x,                                 \
                        unsigned int _rx,                       \
                        unsigned int _cx);                      \
                                                                \
/* compute x*x' on [m x n] matrix, result: [m x m]          */  \
void MATRIX(_mul_transpose)(T * _x,                             \
                            unsigned int _m,                    \
                            unsigned int _n,                    \
                            T * _xxT);                          \
/* compute x'*x on [m x n] matrix, result: [n x n]          */  \
void MATRIX(_transpose_mul)(T * _x,                             \
                            unsigned int _m,                    \
                            unsigned int _n,                    \
                            T * _xTx);                          \
/* compute x*x.' on [m x n] matrix, result: [m x m]          */ \
void MATRIX(_mul_hermitian)(T * _x,                             \
                            unsigned int _m,                    \
                            unsigned int _n,                    \
                            T * _xxH);                          \
/* compute x.'*x on [m x n] matrix, result: [n x n]          */ \
void MATRIX(_hermitian_mul)(T * _x,                             \
                            unsigned int _m,                    \
                            unsigned int _n,                    \
                            T * _xHx);                          \
                                                                \
void MATRIX(_aug)(T * _x, unsigned int _rx, unsigned int _cx,   \
                  T * _y, unsigned int _ry, unsigned int _cy,   \
                  T * _z, unsigned int _rz, unsigned int _cz);  \
void MATRIX(_inv)(T * _x,                                       \
                  unsigned int _rx,                             \
                  unsigned int _cx);                            \
void MATRIX(_eye)(T * _x,                                       \
                  unsigned int _n);                             \
void MATRIX(_ones)(T * _x,                                      \
                   unsigned int _r,                             \
                   unsigned int _c);                            \
void MATRIX(_zeros)(T * _x,                                     \
                    unsigned int _r,                            \
                    unsigned int _c);                           \
void MATRIX(_gjelim)(T * _x,                                    \
                     unsigned int _rx,                          \
                     unsigned int _cx);                         \
void MATRIX(_pivot)(T * _x,                                     \
               unsigned int _rx,                                \
               unsigned int _cx,                                \
               unsigned int _r,                                 \
               unsigned int _c);                                \
void MATRIX(_swaprows)(T * _x,                                  \
                  unsigned int _rx,                             \
                  unsigned int _cx,                             \
                  unsigned int _r1,                             \
                  unsigned int _r2);                            \
void MATRIX(_linsolve)(T * _A,                                  \
                       unsigned int _r,                         \
                       T * _b,                                  \
                       T * _x,                                  \
                       void * _opts);                           \
void MATRIX(_cgsolve)(T * _A,                                   \
                      unsigned int _r,                          \
                      T * _b,                                   \
                      T * _x,                                   \
                      void * _opts);                            \
void MATRIX(_ludecomp_crout)(T * _x,                            \
                             unsigned int _rx,                  \
                             unsigned int _cx,                  \
                             T * _L,                            \
                             T * _U,                            \
                             T * _P);                           \
void MATRIX(_ludecomp_doolittle)(T * _x,                        \
                                 unsigned int _rx,              \
                                 unsigned int _cx,              \
                                 T * _L,                        \
                                 T * _U,                        \
                                 T * _P);                       \
void MATRIX(_gramschmidt)(T * _A,                               \
                          unsigned int _rx,                     \
                          unsigned int _cx,                     \
                          T * _U);                              \
void MATRIX(_qrdecomp_gramschmidt)(T * _x,                      \
                                   unsigned int _rx,            \
                                   unsigned int _cx,            \
                                   T * _Q,                      \
                                   T * _R);                     \
void MATRIX(_chol)(T * _A,                                      \
                   unsigned int _n,                             \
                   T * _L);                                     \

#define matrix_access(X,R,C,r,c) ((X)[(r)*(C)+(c)])

#define matrixc_access(X,R,C,r,c)   matrix_access(X,R,C,r,c)
#define matrixf_access(X,R,C,r,c)   matrix_access(X,R,C,r,c)
#define matrixcf_access(X,R,C,r,c)  matrix_access(X,R,C,r,c)

LIQUID_MATRIX_DEFINE_API(MATRIX_MANGLE_FLOAT,   float)
LIQUID_MATRIX_DEFINE_API(MATRIX_MANGLE_DOUBLE,  double)

LIQUID_MATRIX_DEFINE_API(MATRIX_MANGLE_CFLOAT,  liquid_float_complex)
LIQUID_MATRIX_DEFINE_API(MATRIX_MANGLE_CDOUBLE, liquid_double_complex)

LIQUID_MATRIX_DEFINE_API(MATRIX_MANGLE_Q16,  q16_t)
LIQUID_MATRIX_DEFINE_API(MATRIX_MANGLE_CQ16, cq16_t)


#define SMATRIX_MANGLE_BOOL(name)   LIQUID_CONCAT(smatrixb,  name)
#define SMATRIX_MANGLE_FLOAT(name)  LIQUID_CONCAT(smatrixf,  name)
#define SMATRIX_MANGLE_INT(name)    LIQUID_CONCAT(smatrixi,  name)

// sparse 'alist' matrix type (similar to MacKay, Davey Lafferty convention)
// large macro
//   SMATRIX    : name-mangling macro
//   T          : primitive data type
#define LIQUID_SMATRIX_DEFINE_API(SMATRIX,T)                    \
typedef struct SMATRIX(_s) * SMATRIX();                         \
                                                                \
/* create _M x _N matrix, initialized with zeros */             \
SMATRIX() SMATRIX(_create)(unsigned int _M,                     \
                           unsigned int _N);                    \
                                                                \
/* create _M x _N matrix, initialized on array */               \
SMATRIX() SMATRIX(_create_array)(T *          _x,               \
                                 unsigned int _m,               \
                                 unsigned int _n);              \
                                                                \
/* destroy object */                                            \
void SMATRIX(_destroy)(SMATRIX() _q);                           \
                                                                \
/* print compact form */                                        \
void SMATRIX(_print)(SMATRIX() _q);                             \
                                                                \
/* print expanded form */                                       \
void SMATRIX(_print_expanded)(SMATRIX() _q);                    \
                                                                \
/* query properties methods */                                  \
void SMATRIX(_size)(SMATRIX()      _q,                          \
                    unsigned int * _m,                          \
                    unsigned int * _n);                         \
                                                                \
/* zero all elements */                                         \
void SMATRIX(_clear)(SMATRIX() _q); /* zero and keep memory  */ \
void SMATRIX(_reset)(SMATRIX() _q); /* zero and clear memory */ \
                                                                \
/* determine if value has been set (allocated memory) */        \
int SMATRIX(_isset)(SMATRIX()    _q,                            \
                    unsigned int _m,                            \
                    unsigned int _n);                           \
                                                                \
/* inserts/deletes element at index (memory allocation) */      \
void SMATRIX(_insert)(SMATRIX()    _q,                          \
                      unsigned int _m,                          \
                      unsigned int _n,                          \
                      T            _v);                         \
void SMATRIX(_delete)(SMATRIX()    _q,                          \
                      unsigned int _m,                          \
                      unsigned int _n);                         \
                                                                \
/* sets/gets the value (with memory allocation if needed) */    \
void SMATRIX(_set)(SMATRIX()    _q,                             \
                   unsigned int _m,                             \
                   unsigned int _n,                             \
                   T            _v);                            \
T SMATRIX(_get)(SMATRIX()    _q,                                \
                unsigned int _m,                                \
                unsigned int _n);                               \
                                                                \
/* initialize to identity matrix */                             \
void SMATRIX(_eye)(SMATRIX() _q);                               \
                                                                \
/* multiply two sparse binary matrices */                       \
void SMATRIX(_mul)(SMATRIX() _x,                                \
                   SMATRIX() _y,                                \
                   SMATRIX() _z);                               \
                                                                \
/* multiply sparse matrix by vector         */                  \
/*  _q  :   sparse matrix                   */                  \
/*  _x  :   input vector [size: _N x 1]     */                  \
/*  _y  :   output vector [size: _M x 1]    */                  \
void SMATRIX(_vmul)(SMATRIX() _q,                               \
                    T *       _x,                               \
                    T *       _y);                              \

LIQUID_SMATRIX_DEFINE_API(SMATRIX_MANGLE_BOOL,  unsigned char)
LIQUID_SMATRIX_DEFINE_API(SMATRIX_MANGLE_FLOAT, float)
LIQUID_SMATRIX_DEFINE_API(SMATRIX_MANGLE_INT,   short int)

// 
// smatrix cross methods
//

// multiply sparse binary matrix by floating-point matrix
//  _q  :   sparse matrix [size: A->M x A->N]
//  _x  :   input vector  [size:  mx  x  nx ]
//  _y  :   output vector [size:  my  x  ny ]
void smatrixb_mulf(smatrixb     _A,
                   float *      _x,
                   unsigned int _mx,
                   unsigned int _nx,
                   float *      _y,
                   unsigned int _my,
                   unsigned int _ny);

// multiply sparse binary matrix by floating-point vector
//  _q  :   sparse matrix
//  _x  :   input vector [size: _N x 1]
//  _y  :   output vector [size: _M x 1]
void smatrixb_vmulf(smatrixb _q,
                    float *  _x,
                    float *  _y);


//
// MODULE : modem (modulator/demodulator)
//

// Maximum number of allowed bits per symbol
#define MAX_MOD_BITS_PER_SYMBOL 8

// Modulation schemes available
#define LIQUID_MODEM_NUM_SCHEMES      (52)

typedef enum {
    LIQUID_MODEM_UNKNOWN=0, // Unknown modulation scheme

    // Phase-shift keying (PSK)
    LIQUID_MODEM_PSK2,      LIQUID_MODEM_PSK4,
    LIQUID_MODEM_PSK8,      LIQUID_MODEM_PSK16,
    LIQUID_MODEM_PSK32,     LIQUID_MODEM_PSK64,
    LIQUID_MODEM_PSK128,    LIQUID_MODEM_PSK256,

    // Differential phase-shift keying (DPSK)
    LIQUID_MODEM_DPSK2,     LIQUID_MODEM_DPSK4,
    LIQUID_MODEM_DPSK8,     LIQUID_MODEM_DPSK16,
    LIQUID_MODEM_DPSK32,    LIQUID_MODEM_DPSK64,
    LIQUID_MODEM_DPSK128,   LIQUID_MODEM_DPSK256,

    // amplitude-shift keying
    LIQUID_MODEM_ASK2,      LIQUID_MODEM_ASK4,
    LIQUID_MODEM_ASK8,      LIQUID_MODEM_ASK16,
    LIQUID_MODEM_ASK32,     LIQUID_MODEM_ASK64,
    LIQUID_MODEM_ASK128,    LIQUID_MODEM_ASK256,

    // rectangular quadrature amplitude-shift keying (QAM)
    LIQUID_MODEM_QAM4,
    LIQUID_MODEM_QAM8,      LIQUID_MODEM_QAM16,
    LIQUID_MODEM_QAM32,     LIQUID_MODEM_QAM64,
    LIQUID_MODEM_QAM128,    LIQUID_MODEM_QAM256,

    // amplitude phase-shift keying (APSK)
    LIQUID_MODEM_APSK4,
    LIQUID_MODEM_APSK8,     LIQUID_MODEM_APSK16,
    LIQUID_MODEM_APSK32,    LIQUID_MODEM_APSK64,
    LIQUID_MODEM_APSK128,   LIQUID_MODEM_APSK256,

    // specific modem types
    LIQUID_MODEM_BPSK,      // Specific: binary PSK
    LIQUID_MODEM_QPSK,      // specific: quaternary PSK
    LIQUID_MODEM_OOK,       // Specific: on/off keying
    LIQUID_MODEM_SQAM32,    // 'square' 32-QAM
    LIQUID_MODEM_SQAM128,   // 'square' 128-QAM
    LIQUID_MODEM_V29,       // V.29 star constellation
    LIQUID_MODEM_ARB16OPT,  // optimal 16-QAM
    LIQUID_MODEM_ARB32OPT,  // optimal 32-QAM
    LIQUID_MODEM_ARB64OPT,  // optimal 64-QAM
    LIQUID_MODEM_ARB128OPT, // optimal 128-QAM
    LIQUID_MODEM_ARB256OPT, // optimal 256-QAM
    LIQUID_MODEM_ARB64VT,   // Virginia Tech logo

    // arbitrary modem type
    LIQUID_MODEM_ARB        // arbitrary QAM
} modulation_scheme;

// structure for holding full modulation type descriptor
struct modulation_type_s {
    const char * name;          // short name (e.g. 'bpsk')
    const char * fullname;      // full name (e.g. 'binary phase-shift keying')
    modulation_scheme scheme;   // modulation scheme (e.g. LIQUID_MODEM_BPSK)
    unsigned int bps;           // modulation depth (e.g. 1)
};

// full modulation type descriptor
extern const struct modulation_type_s modulation_types[LIQUID_MODEM_NUM_SCHEMES];

// Print compact list of existing and available modulation schemes
void liquid_print_modulation_schemes();

// returns modulation_scheme based on input string
modulation_scheme liquid_getopt_str2mod(const char * _str);

// query basic modulation types
int liquid_modem_is_psk(modulation_scheme _ms);
int liquid_modem_is_dpsk(modulation_scheme _ms);
int liquid_modem_is_ask(modulation_scheme _ms);
int liquid_modem_is_qam(modulation_scheme _ms);
int liquid_modem_is_apsk(modulation_scheme _ms);

// useful functions

// counts the number of different bits between two symbols
unsigned int count_bit_errors(unsigned int _s1, unsigned int _s2);

// counts the number of different bits between two arrays of symbols
//  _msg0   :   original message [size: _n x 1]
//  _msg1   :   copy of original message [size: _n x 1]
//  _n      :   message size
unsigned int count_bit_errors_array(unsigned char * _msg0,
                                    unsigned char * _msg1,
                                    unsigned int _n);

// converts binary-coded decimal (BCD) to gray, ensuring successive values
// differ by exactly one bit
unsigned int gray_encode(unsigned int symbol_in);

// converts a gray-encoded symbol to binary-coded decimal (BCD)
unsigned int gray_decode(unsigned int symbol_in);

// pack soft bits into symbol
//  _soft_bits  :   soft input bits [size: _bps x 1]
//  _bps        :   bits per symbol
//  _sym_out    :   output symbol, value in [0,2^_bps)
void liquid_pack_soft_bits(unsigned char * _soft_bits,
                           unsigned int _bps,
                           unsigned int * _sym_out);

// unpack soft bits into symbol
//  _sym_in     :   input symbol, value in [0,2^_bps)
//  _bps        :   bits per symbol
//  _soft_bits  :   soft output bits [size: _bps x 1]
void liquid_unpack_soft_bits(unsigned int _sym_in,
                             unsigned int _bps,
                             unsigned char * _soft_bits);


//
// Linear modem
//

#define LIQUID_MODEM_MANGLE_FLOAT(name) LIQUID_CONCAT(modem,name)
#define LIQUID_MODEM_MANGLE_Q16(name)   LIQUID_CONCAT(modemq16,name)


// Macro    :   MODEM
//  MODEM   :   name-mangling macro
//  T       :   primitive data type
//  TC      :   primitive data type (complex)
#define LIQUID_MODEM_DEFINE_API(MODEM,T,TC)                     \
                                                                \
/* define struct pointer */                                     \
typedef struct MODEM(_s) * MODEM();                             \
                                                                \
/* create digital modem object */                               \
MODEM() MODEM(_create)(modulation_scheme _scheme);              \
                                                                \
/* create arbitrary digital modem object */                     \
MODEM() MODEM(_create_arbitrary)(liquid_float_complex * _table, \
                                 unsigned int _M);              \
                                                                \
/* recreate modulation scheme */                                \
MODEM() MODEM(_recreate)(MODEM() _q,                            \
                         modulation_scheme _scheme);            \
                                                                \
void MODEM(_destroy)(MODEM() _q);                               \
void MODEM(_print)(  MODEM() _q);                               \
void MODEM(_reset)(  MODEM() _q);                               \
                                                                \
/* generate random symbol */                                    \
unsigned int MODEM(_gen_rand_sym)(MODEM() _q);                  \
                                                                \
/* Accessor functions */                                        \
unsigned int MODEM(_get_bps)(MODEM() _q);                       \
                                                                \
/* generic modulate function; simply queries modem scheme   */  \
/* and calls appropriate subroutine                         */  \
/*  _q  :   modem object                                    */  \
/*  _s  :   input symbol                                    */  \
/*  _x  :   output sample                                   */  \
void MODEM(_modulate)(MODEM() _q,                               \
                      unsigned int _s,                          \
                      TC *_y);                                  \
                                                                \
/* generic hard-decision demodulation function              */  \
/*  _q  :   modem object                                    */  \
/*  _x  :   input sample                                    */  \
/*  _s  :   output symbol                                   */  \
void MODEM(_demodulate)(MODEM() _q,                             \
                        TC _x,                                  \
                        unsigned int * _s);                     \
                                                                \
/* generic soft-decision demodulation function              */  \
/*  _q          :   modem object                            */  \
/*  _x          :   input sample                            */  \
/*  _s          :   output hard symbol                      */  \
/*  _soft_bits  :   output soft bits                        */  \
void MODEM(_demodulate_soft)(MODEM() _q,                        \
                             TC _x,                             \
                             unsigned int  * _s,                \
                             unsigned char * _soft_bits);       \
                                                                \
/* get demodulator's estimated transmit sample */               \
void MODEM(_get_demodulator_sample)(MODEM() _q,                 \
                                    TC * _x_hat);               \
                                                                \
/* get demodulator phase error */                               \
T MODEM(_get_demodulator_phase_error)(MODEM() _q);              \
                                                                \
/* get demodulator error vector magnitude */                    \
T MODEM(_get_demodulator_evm)(MODEM() _q);                      \

// define modem APIs
LIQUID_MODEM_DEFINE_API(LIQUID_MODEM_MANGLE_FLOAT,float,liquid_float_complex)
LIQUID_MODEM_DEFINE_API(LIQUID_MODEM_MANGLE_Q16,  q16_t,cq16_t)


//
// continuous-phase modulation
//

// gmskmod : GMSK modulator
typedef struct gmskmod_s * gmskmod;

// create gmskmod object
//  _k      :   samples/symbol
//  _m      :   filter delay (symbols)
//  _BT     :   excess bandwidth factor
gmskmod gmskmod_create(unsigned int _k,
                       unsigned int _m,
                       float        _BT);
void gmskmod_destroy(gmskmod _q);
void gmskmod_print(gmskmod _q);
void gmskmod_reset(gmskmod _q);
void gmskmod_modulate(gmskmod _q,
                      unsigned int _sym,
                      liquid_float_complex * _y);


// gmskdem : GMSK demodulator
typedef struct gmskdem_s * gmskdem;

// create gmskdem object
//  _k      :   samples/symbol
//  _m      :   filter delay (symbols)
//  _BT     :   excess bandwidth factor
gmskdem gmskdem_create(unsigned int _k,
                       unsigned int _m,
                       float        _BT);
void gmskdem_destroy(gmskdem _q);
void gmskdem_print(gmskdem _q);
void gmskdem_reset(gmskdem _q);
void gmskdem_set_eq_bw(gmskdem _q, float _bw);
void gmskdem_demodulate(gmskdem _q,
                        liquid_float_complex * _y,
                        unsigned int * _sym);

// 
// Analog frequency modulator
//
#define LIQUID_FREQMOD_MANGLE_FLOAT(name) LIQUID_CONCAT(freqmod,name)
#define LIQUID_FREQMOD_MANGLE_Q16(name)   LIQUID_CONCAT(freqmodq16,name)

// Macro    :   FREQMOD (analog frequency modulator)
//  FREQMOD :   name-mangling macro
//  T       :   primitive data type
//  TC      :   primitive data type (complex)
#define LIQUID_FREQMOD_DEFINE_API(FREQMOD,T,TC)                 \
                                                                \
/* define struct pointer */                                     \
typedef struct FREQMOD(_s) * FREQMOD();                         \
                                                                \
/* create freqmod object (frequency modulator)              */  \
/*  _kf     :   modulation factor                           */  \
FREQMOD() FREQMOD(_create)(float _kf);                          \
                                                                \
/* destroy freqmod object                                   */  \
void FREQMOD(_destroy)(FREQMOD() _q);                           \
                                                                \
/* print freqmod object internals                           */  \
void FREQMOD(_print)(FREQMOD() _q);                             \
                                                                \
/* reset state                                              */  \
void FREQMOD(_reset)(FREQMOD() _q);                             \
                                                                \
/* modulate single sample                                   */  \
/*  _q      :   frequency modulator object                  */  \
/*  _m      :   message signal m(t)                         */  \
/*  _s      :   complex baseband signal s(t)                */  \
void FREQMOD(_modulate)(FREQMOD() _q,                           \
                        T         _m,                           \
                        TC *      _s);                          \
                                                                \
/* modulate block of samples                                */  \
/*  _q      :   frequency modulator object                  */  \
/*  _m      :   message signal m(t), [size: _n x 1]         */  \
/*  _n      :   number of input, output samples             */  \
/*  _s      :   complex baseband signal s(t) [size: _n x 1] */  \
void FREQMOD(_modulate_block)(FREQMOD()    _q,                  \
                              T *          _m,                  \
                              unsigned int _n,                  \
                              TC *         _s);                 \

// define freqmod APIs
LIQUID_FREQMOD_DEFINE_API(LIQUID_FREQMOD_MANGLE_FLOAT,float,liquid_float_complex)
LIQUID_FREQMOD_DEFINE_API(LIQUID_FREQMOD_MANGLE_Q16,  q16_t, cq16_t)



// 
// Analog frequency demodulator
//

#define LIQUID_FREQDEM_MANGLE_FLOAT(name) LIQUID_CONCAT(freqdem,name)
#define LIQUID_FREQDEM_MANGLE_Q16(name)   LIQUID_CONCAT(freqdemq16,name)

// Macro    :   FREQDEM (analog frequency modulator)
//  FREQDEM :   name-mangling macro
//  T       :   primitive data type
//  TC      :   primitive data type (complex)
#define LIQUID_FREQDEM_DEFINE_API(FREQDEM,T,TC)                 \
                                                                \
/* define struct pointer */                                     \
typedef struct FREQDEM(_s) * FREQDEM();                         \
                                                                \
/* create freqdem object (frequency modulator)              */  \
/*  _kf      :   modulation factor                          */  \
FREQDEM() FREQDEM(_create)(float _kf);                          \
                                                                \
/* destroy freqdem object                                   */  \
void FREQDEM(_destroy)(FREQDEM() _q);                           \
                                                                \
/* print freqdem object internals                           */  \
void FREQDEM(_print)(FREQDEM() _q);                             \
                                                                \
/* reset state                                              */  \
void FREQDEM(_reset)(FREQDEM() _q);                             \
                                                                \
/* demodulate sample                                        */  \
/*  _q      :   frequency modulator object                  */  \
/*  _r      :   received signal r(t)                        */  \
/*  _m      :   output message signal m(t)                  */  \
void FREQDEM(_demodulate)(FREQDEM() _q,                         \
                          TC        _r,                         \
                          T *       _m);                        \
<<<<<<< HEAD
=======
                                                                \
/* demodulate block of samples                              */  \
/*  _q      :   frequency demodulator object                */  \
/*  _r      :   received signal r(t) [size: _n x 1]         */  \
/*  _n      :   number of input, output samples             */  \
/*  _m      :   message signal m(t), [size: _n x 1]         */  \
void FREQDEM(_demodulate_block)(FREQDEM()    _q,                \
                                TC *         _r,                \
                                unsigned int _n,                \
                                T *          _m);               \
>>>>>>> 83324dc3

// define freqdem APIs
LIQUID_FREQDEM_DEFINE_API(LIQUID_FREQDEM_MANGLE_FLOAT,float,liquid_float_complex)
LIQUID_FREQDEM_DEFINE_API(LIQUID_FREQDEM_MANGLE_Q16,  q16_t, cq16_t)



// amplitude modulation types
typedef enum {
    LIQUID_AMPMODEM_DSB=0,  // double side-band
    LIQUID_AMPMODEM_USB,    // single side-band (upper)
    LIQUID_AMPMODEM_LSB     // single side-band (lower)
} liquid_ampmodem_type;

typedef struct ampmodem_s * ampmodem;

// create ampmodem object
//  _m                  :   modulation index
//  _fc                 :   carrier frequency, range: [-0.5,0.5]
//  _type               :   AM type (e.g. LIQUID_AMPMODEM_DSB)
//  _suppressed_carrier :   carrier suppression flag
ampmodem ampmodem_create(float _m,
                         float _fc,
                         liquid_ampmodem_type _type,
                         int _suppressed_carrier);

// destroy ampmodem object
void ampmodem_destroy(ampmodem _fm);

// print ampmodem object internals
void ampmodem_print(ampmodem _fm);

// reset ampmodem object state
void ampmodem_reset(ampmodem _fm);

// modulate sample
void ampmodem_modulate(ampmodem _fm,
                       float _x,
                       liquid_float_complex *_y);

// demodulate sample
void ampmodem_demodulate(ampmodem _fm,
                         liquid_float_complex _y,
                         float *_x);


//
// MODULE : multichannel
//


#define FIRPFBCH_NYQUIST        0
#define FIRPFBCH_ROOTNYQUIST    1

#define LIQUID_ANALYZER         0
#define LIQUID_SYNTHESIZER      1


//
// Finite impulse response polyphase filterbank channelizer
//

#define FIRPFBCH_MANGLE_CRCF(name)  LIQUID_CONCAT(firpfbch_crcf,name)
#define FIRPFBCH_MANGLE_CCCF(name)  LIQUID_CONCAT(firpfbch_cccf,name)

// Macro:
//   FIRPFBCH   : name-mangling macro
//   TO         : output data type
//   TC         : coefficients data type
//   TI         : input data type
#define LIQUID_FIRPFBCH_DEFINE_API(FIRPFBCH,TO,TC,TI)           \
typedef struct FIRPFBCH(_s) * FIRPFBCH();                       \
                                                                \
/* create finite impulse response polyphase filter-bank     */  \
/* channelizer object from external coefficients            */  \
/*  _type   : channelizer type, e.g. LIQUID_ANALYZER        */  \
/*  _M      : number of channels                            */  \
/*  _p      : number of coefficients for each channel       */  \
/*  _h      : coefficients [size: _M*_p x 1]                */  \
FIRPFBCH() FIRPFBCH(_create)(int          _type,                \
                             unsigned int _M,                   \
                             unsigned int _p,                   \
                             TC *         _h);                  \
                                                                \
/* create FIR polyphase filterbank channelizer object with  */  \
/* prototype filter based on windowed Kaiser design         */  \
/*  _type   : type (LIQUID_ANALYZER | LIQUID_SYNTHESIZER)   */  \
/*  _M      : number of channels                            */  \
/*  _m      : filter delay (symbols)                        */  \
/*  _As     : stop-band attentuation [dB]                   */  \
FIRPFBCH() FIRPFBCH(_create_kaiser)(int          _type,         \
                                    unsigned int _M,            \
                                    unsigned int _m,            \
                                    float        _As);          \
                                                                \
/* create FIR polyphase filterbank channelizer object with  */  \
/* prototype root-Nyquist filter                            */  \
/*  _type   : type (LIQUID_ANALYZER | LIQUID_SYNTHESIZER)   */  \
/*  _M      : number of channels                            */  \
/*  _m      : filter delay (symbols)                        */  \
/*  _beta   : filter excess bandwidth factor, in [0,1]      */  \
/*  _ftype  : filter prototype (rrcos, rkaiser, etc.)       */  \
FIRPFBCH() FIRPFBCH(_create_rnyquist)(int          _type,       \
                                      unsigned int _M,          \
                                      unsigned int _m,          \
                                      float        _beta,       \
                                      int          _ftype);     \
                                                                \
/* destroy firpfbch object                                  */  \
void FIRPFBCH(_destroy)(FIRPFBCH() _q);                         \
                                                                \
/* clear/reset firpfbch internal state                      */  \
void FIRPFBCH(_reset)(FIRPFBCH() _q);                           \
                                                                \
/* print firpfbch internal parameters to stdout             */  \
void FIRPFBCH(_print)(FIRPFBCH() _q);                           \
                                                                \
/* execute filterbank as synthesizer on block of samples    */  \
/*  _q      : filterbank channelizer object                 */  \
/*  _x      : channelized input, [size: num_channels x 1]   */  \
/*  _y      : output time series, [size: num_channels x 1]  */  \
void FIRPFBCH(_synthesizer_execute)(FIRPFBCH() _q,              \
                                    TI *       _x,              \
                                    TO *       _y);             \
                                                                \
/* execute filterbank as analyzer on block of samples       */  \
/*  _q      : filterbank channelizer object                 */  \
/*  _x      : input time series, [size: num_channels x 1]   */  \
/*  _y      : channelized output, [size: num_channels x 1]  */  \
void FIRPFBCH(_analyzer_execute)(FIRPFBCH() _q,                 \
                                 TI *       _x,                 \
                                 TO *       _y);                \


LIQUID_FIRPFBCH_DEFINE_API(FIRPFBCH_MANGLE_CRCF,
                           liquid_float_complex,
                           float,
                           liquid_float_complex)

LIQUID_FIRPFBCH_DEFINE_API(FIRPFBCH_MANGLE_CCCF,
                           liquid_float_complex,
                           liquid_float_complex,
                           liquid_float_complex)


//
// Finite impulse response polyphase filterbank channelizer
// with output rate 2 Fs / M
//

#define FIRPFBCH2_MANGLE_CRCF(name) LIQUID_CONCAT(firpfbch2_crcf,name)

// Macro:
//   FIRPFBCH2  : name-mangling macro
//   TO         : output data type
//   TC         : coefficients data type
//   TI         : input data type
#define LIQUID_FIRPFBCH2_DEFINE_API(FIRPFBCH2,TO,TC,TI)         \
typedef struct FIRPFBCH2(_s) * FIRPFBCH2();                     \
                                                                \
/* create firpfbch2 object                                  */  \
/*  _type   :   channelizer type (e.g. LIQUID_ANALYZER)     */  \
/*  _M      :   number of channels (must be even)           */  \
/*  _m      :   prototype filter semi-lenth, length=2*M*m   */  \
/*  _h      :   prototype filter coefficient array          */  \
FIRPFBCH2() FIRPFBCH2(_create)(int          _type,              \
                               unsigned int _M,                 \
                               unsigned int _m,                 \
                               TC *         _h);                \
                                                                \
/* create firpfbch2 object using Kaiser window prototype    */  \
/*  _type   :   channelizer type (e.g. LIQUID_ANALYZER)     */  \
/*  _M      :   number of channels (must be even)           */  \
/*  _m      :   prototype filter semi-lenth, length=2*M*m+1 */  \
/*  _As     :   filter stop-band attenuation [dB]           */  \
FIRPFBCH2() FIRPFBCH2(_create_kaiser)(int          _type,       \
                                      unsigned int _M,          \
                                      unsigned int _m,          \
                                      float        _As);        \
                                                                \
/* destroy firpfbch2 object, freeing internal memory        */  \
void FIRPFBCH2(_destroy)(FIRPFBCH2() _q);                       \
                                                                \
/* reset firpfbch2 object internals                         */  \
void FIRPFBCH2(_reset)(FIRPFBCH2() _q);                         \
                                                                \
/* print firpfbch2 object internals                         */  \
void FIRPFBCH2(_print)(FIRPFBCH2() _q);                         \
                                                                \
/* execute filterbank channelizer                           */  \
/* LIQUID_ANALYZER:     input: M/2, output: M               */  \
/* LIQUID_SYNTHESIZER:  input: M,   output: M/2             */  \
/*  _x      :   channelizer input                           */  \
/*  _y      :   channelizer output                          */  \
void FIRPFBCH2(_execute)(FIRPFBCH2() _q,                        \
                         TI *        _x,                        \
                         TO *        _y);                       \


LIQUID_FIRPFBCH2_DEFINE_API(FIRPFBCH2_MANGLE_CRCF,
                            liquid_float_complex,
                            float,
                            liquid_float_complex)



#define OFDMFRAME_SCTYPE_NULL   0
#define OFDMFRAME_SCTYPE_PILOT  1
#define OFDMFRAME_SCTYPE_DATA   2

// initialize default subcarrier allocation
//  _M      :   number of subcarriers
//  _p      :   output subcarrier allocation array, [size: _M x 1]
void ofdmframe_init_default_sctype(unsigned int _M,
                                   unsigned char * _p);

// validate subcarrier type (count number of null, pilot, and data
// subcarriers in the allocation)
//  _p          :   subcarrier allocation array, [size: _M x 1]
//  _M          :   number of subcarriers
//  _M_null     :   output number of null subcarriers
//  _M_pilot    :   output number of pilot subcarriers
//  _M_data     :   output number of data subcarriers
void ofdmframe_validate_sctype(unsigned char * _p,
                               unsigned int _M,
                               unsigned int * _M_null,
                               unsigned int * _M_pilot,
                               unsigned int * _M_data);

// print subcarrier allocation to screen
//  _p      :   output subcarrier allocation array, [size: _M x 1]
//  _M      :   number of subcarriers
void ofdmframe_print_sctype(unsigned char * _p,
                            unsigned int    _M);


// 
// OFDM frame (symbol) generator
//
typedef struct ofdmframegen_s * ofdmframegen;

// create OFDM framing generator object
//  _M          :   number of subcarriers, >10 typical
//  _cp_len     :   cyclic prefix length
//  _taper_len  :   taper length (OFDM symbol overlap)
//  _p          :   subcarrier allocation (null, pilot, data), [size: _M x 1]
ofdmframegen ofdmframegen_create(unsigned int    _M,
                                 unsigned int    _cp_len,
                                 unsigned int    _taper_len,
                                 unsigned char * _p);

void ofdmframegen_destroy(ofdmframegen _q);

void ofdmframegen_print(ofdmframegen _q);

void ofdmframegen_reset(ofdmframegen _q);

// write first S0 symbol
void ofdmframegen_write_S0a(ofdmframegen _q,
                            liquid_float_complex *_y);

// write second S0 symbol
void ofdmframegen_write_S0b(ofdmframegen _q,
                            liquid_float_complex *_y);

// write S1 symbol
void ofdmframegen_write_S1(ofdmframegen _q,
                           liquid_float_complex *_y);

// write data symbol
void ofdmframegen_writesymbol(ofdmframegen _q,
                              liquid_float_complex * _x,
                              liquid_float_complex *_y);

// write tail
void ofdmframegen_writetail(ofdmframegen _q,
                            liquid_float_complex * _x);

// 
// OFDM frame (symbol) synchronizer
//
typedef int (*ofdmframesync_callback)(liquid_float_complex * _y,
                                      unsigned char * _p,
                                      unsigned int _M,
                                      void * _userdata);
typedef struct ofdmframesync_s * ofdmframesync;

// create OFDM framing synchronizer object
//  _M          :   number of subcarriers, >10 typical
//  _cp_len     :   cyclic prefix length
//  _taper_len  :   taper length (OFDM symbol overlap)
//  _p          :   subcarrier allocation (null, pilot, data), [size: _M x 1]
//  _callback   :   user-defined callback function
//  _userdata   :   user-defined data pointer
ofdmframesync ofdmframesync_create(unsigned int           _M,
                                   unsigned int           _cp_len,
                                   unsigned int           _taper_len,
                                   unsigned char *        _p,
                                   ofdmframesync_callback _callback,
                                   void *                 _userdata);
void ofdmframesync_destroy(ofdmframesync _q);
void ofdmframesync_print(ofdmframesync _q);
void ofdmframesync_reset(ofdmframesync _q);
void ofdmframesync_execute(ofdmframesync _q,
                           liquid_float_complex * _x,
                           unsigned int _n);

// query methods
float ofdmframesync_get_rssi(ofdmframesync _q); // received signal strength indication
float ofdmframesync_get_cfo(ofdmframesync _q);  // carrier offset estimate

// debugging
void ofdmframesync_debug_enable(ofdmframesync _q);
void ofdmframesync_debug_disable(ofdmframesync _q);
void ofdmframesync_debug_print(ofdmframesync _q, const char * _filename);


// 
// MODULE : nco (numerically-controlled oscillator)
//

// oscillator type
//  LIQUID_NCO  :   numerically-controlled oscillator (fast)
//  LIQUID_VCO  :   "voltage"-controlled oscillator (precise)
typedef enum {
    LIQUID_NCO=0,
    LIQUID_VCO
} liquid_ncotype;

#define NCO_MANGLE_FLOAT(name)  LIQUID_CONCAT(nco_crcf,  name)
#define NCO_MANGLE_Q16(name)    LIQUID_CONCAT(nco_crcq16,name)

// large macro
//   NCO    : name-mangling macro
//   T      : primitive data type
//   TC     : input/output data type
#define LIQUID_NCO_DEFINE_API(NCO,T,TC)                         \
typedef struct NCO(_s) * NCO();                                 \
                                                                \
NCO() NCO(_create)(liquid_ncotype _type);                       \
void NCO(_destroy)(NCO() _q);                                   \
void NCO(_print)(NCO() _q);                                     \
                                                                \
/* set phase/frequency to zero, reset pll filter        */      \
void NCO(_reset)(NCO() _q);                                     \
                                                                \
/* get/set/adjust internal frequency/phase              */      \
T    NCO(_get_frequency)(   NCO() _q);                          \
void NCO(_set_frequency)(   NCO() _q, T _f);                    \
void NCO(_adjust_frequency)(NCO() _q, T _df);                   \
T    NCO(_get_phase)(       NCO() _q);                          \
void NCO(_set_phase)(       NCO() _q, T _phi);                  \
void NCO(_adjust_phase)(    NCO() _q, T _dphi);                 \
                                                                \
/* increment phase by internal phase step (frequency)   */      \
void NCO(_step)(NCO() _q);                                      \
                                                                \
/* compute trigonometric functions                      */      \
T NCO(_sin)(NCO() _q);                                          \
T NCO(_cos)(NCO() _q);                                          \
void NCO(_sincos)(NCO() _q, T* _s, T* _c);                      \
void NCO(_cexpf)(NCO() _q, TC * _y);                            \
                                                                \
/* pll : phase-locked loop                              */      \
void NCO(_pll_set_bandwidth)(NCO() _q, T _b);                   \
void NCO(_pll_step)(NCO() _q, T _dphi);                         \
                                                                \
/* Rotate input sample up by NCO angle (no stepping)    */      \
void NCO(_mix_up)(NCO() _q, TC _x, TC *_y);                     \
                                                                \
/* Rotate input sample down by NCO angle (no stepping)  */      \
void NCO(_mix_down)(NCO() _q, TC _x, TC *_y);                   \
                                                                \
/* Rotate input vector up by NCO angle (stepping)       */      \
/*  _q      :   nco object                              */      \
/*  _x      :   input vector [size: _N x 1]             */      \
/*  _y      :   output vector [size: _N x 1]            */      \
/*  _N      :   vector size                             */      \
void NCO(_mix_block_up)(NCO() _q,                               \
                        TC *_x,                                 \
                        TC *_y,                                 \
                        unsigned int _N);                       \
                                                                \
/* Rotate input vector down by NCO angle (stepping)     */      \
/*  _q      :   nco object                              */      \
/*  _x      :   input vector [size: _N x 1]             */      \
/*  _y      :   output vector [size: _N x 1]            */      \
/*  _N      :   vector size                             */      \
void NCO(_mix_block_down)(NCO() _q,                             \
                          TC *_x,                               \
                          TC *_y,                               \
                          unsigned int _N);                     \

// Define nco APIs
LIQUID_NCO_DEFINE_API(NCO_MANGLE_FLOAT, float, liquid_float_complex)
LIQUID_NCO_DEFINE_API(NCO_MANGLE_Q16,   q16_t, cq16_t)


// nco utilities

// unwrap phase of array (basic)
void liquid_unwrap_phase(float * _theta, unsigned int _n);

// unwrap phase of array (advanced)
void liquid_unwrap_phase2(float * _theta, unsigned int _n);



//
// MODULE : optimization
//

// utility function pointer definition
typedef float (*utility_function)(void *       _userdata,
                                  float *      _v,
                                  unsigned int _n);

// n-dimensional Rosenbrock utility function (minimum at _v = {1,1,1...}
//  _userdata   :   user-defined data structure (convenience)
//  _v          :   input vector [size: _n x 1]
//  _n          :   input vector size
float liquid_rosenbrock(void *       _userdata,
                        float *      _v,
                        unsigned int _n);

// n-dimensional inverse Gauss utility function (minimum at _v = {0,0,0...}
//  _userdata   :   user-defined data structure (convenience)
//  _v          :   input vector [size: _n x 1]
//  _n          :   input vector size
float liquid_invgauss(void *       _userdata,
                      float *      _v,
                      unsigned int _n);

// n-dimensional multimodal utility function (minimum at _v = {0,0,0...}
//  _userdata   :   user-defined data structure (convenience)
//  _v          :   input vector [size: _n x 1]
//  _n          :   input vector size
float liquid_multimodal(void *       _userdata,
                        float *      _v,
                        unsigned int _n);

// n-dimensional spiral utility function (minimum at _v = {0,0,0...}
//  _userdata   :   user-defined data structure (convenience)
//  _v          :   input vector [size: _n x 1]
//  _n          :   input vector size
float liquid_spiral(void *       _userdata,
                    float *      _v,
                    unsigned int _n);


//
// Gradient search
//

#define LIQUID_OPTIM_MINIMIZE (0)
#define LIQUID_OPTIM_MAXIMIZE (1)

typedef struct gradsearch_s * gradsearch;

// Create a gradient search object
//   _userdata          :   user data object pointer
//   _v                 :   array of parameters to optimize
//   _num_parameters    :   array length (number of parameters to optimize)
//   _u                 :   utility function pointer
//   _direction         :   search direction (e.g. LIQUID_OPTIM_MAXIMIZE)
gradsearch gradsearch_create(void *           _userdata,
                             float *          _v,
                             unsigned int     _num_parameters,
                             utility_function _utility,
                             int              _direction);

// Destroy a gradsearch object
void gradsearch_destroy(gradsearch _q);

// Prints current status of search
void gradsearch_print(gradsearch _q);

// Iterate once
float gradsearch_step(gradsearch _q);

// Execute the search
float gradsearch_execute(gradsearch   _q,
                         unsigned int _max_iterations,
                         float        _target_utility);


// quasi-Newton search
typedef struct qnsearch_s * qnsearch;

// Create a simple qnsearch object; parameters are specified internally
//   _userdata          :   userdata
//   _v                 :   array of parameters to optimize
//   _num_parameters    :   array length
//   _get_utility       :   utility function pointer
//   _direction         :   search direction (e.g. LIQUID_OPTIM_MAXIMIZE)
qnsearch qnsearch_create(void *           _userdata,
                         float *          _v,
                         unsigned int     _num_parameters,
                         utility_function _u,
                         int              _direction);

// Destroy a qnsearch object
void qnsearch_destroy(qnsearch _g);

// Prints current status of search
void qnsearch_print(qnsearch _g);

// Resets internal state
void qnsearch_reset(qnsearch _g);

// Iterate once
void qnsearch_step(qnsearch _g);

// Execute the search
float qnsearch_execute(qnsearch _g,
                       unsigned int _max_iterations,
                       float _target_utility);

// 
// chromosome (for genetic algorithm search)
//
typedef struct chromosome_s * chromosome;

// create a chromosome object, variable bits/trait
chromosome chromosome_create(unsigned int * _bits_per_trait,
                             unsigned int _num_traits);

// create a chromosome object, all traits same resolution
chromosome chromosome_create_basic(unsigned int _num_traits,
                                   unsigned int _bits_per_trait);

// create a chromosome object, cloning a parent
chromosome chromosome_create_clone(chromosome _parent);

// copy existing chromosomes' internal traits (all other internal
// parameters must be equal)
void chromosome_copy(chromosome _parent, chromosome _child);

// Destroy a chromosome object
void chromosome_destroy(chromosome _c);

// get number of traits in chromosome
unsigned int chromosome_get_num_traits(chromosome _c);

// Print chromosome values to screen (binary representation)
void chromosome_print(chromosome _c);

// Print chromosome values to screen (floating-point representation)
void chromosome_printf(chromosome _c);

// clear chromosome (set traits to zero)
void chromosome_clear(chromosome _c);

// initialize chromosome on integer values
void chromosome_init(chromosome _c,
                     unsigned int * _v);

// initialize chromosome on floating-point values
void chromosome_initf(chromosome _c,
                      float * _v);

// Mutates chromosome _c at _index
void chromosome_mutate(chromosome _c, unsigned int _index);

// Resulting chromosome _c is a crossover of parents _p1 and _p2 at _threshold
void chromosome_crossover(chromosome _p1,
                          chromosome _p2,
                          chromosome _c,
                          unsigned int _threshold);

// Initializes chromosome to random value
void chromosome_init_random(chromosome _c);

// Returns integer representation of chromosome
unsigned int chromosome_value(chromosome _c,
                              unsigned int _index);

// Returns floating-point representation of chromosome
float chromosome_valuef(chromosome _c,
                        unsigned int _index);

// 
// genetic algorithm search
//
typedef struct gasearch_s * gasearch;

typedef float (*gasearch_utility)(void * _userdata, chromosome _c);

// Create a simple gasearch object; parameters are specified internally
//  _utility            :   chromosome fitness utility function
//  _userdata           :   user data, void pointer passed to _get_utility() callback
//  _parent             :   initial population parent chromosome, governs precision, etc.
//  _minmax             :   search direction
gasearch gasearch_create(gasearch_utility _u,
                         void * _userdata,
                         chromosome _parent,
                         int _minmax);

// Create a gasearch object, specifying search parameters
//  _utility            :   chromosome fitness utility function
//  _userdata           :   user data, void pointer passed to _get_utility() callback
//  _parent             :   initial population parent chromosome, governs precision, etc.
//  _minmax             :   search direction
//  _population_size    :   number of chromosomes in population
//  _mutation_rate      :   probability of mutating chromosomes
gasearch gasearch_create_advanced(gasearch_utility _utility,
                                  void * _userdata,
                                  chromosome _parent,
                                  int _minmax,
                                  unsigned int _population_size,
                                  float _mutation_rate);


// Destroy a gasearch object
void gasearch_destroy(gasearch _q);

// print search parameter internals
void gasearch_print(gasearch _q);

// set mutation rate
void gasearch_set_mutation_rate(gasearch _q,
                                float _mutation_rate);

// set population/selection size
//  _q                  :   ga search object
//  _population_size    :   new population size (number of chromosomes)
//  _selection_size     :   selection size (number of parents for new generation)
void gasearch_set_population_size(gasearch _q,
                                  unsigned int _population_size,
                                  unsigned int _selection_size);

// Execute the search
//  _q              :   ga search object
//  _max_iterations :   maximum number of iterations to run before bailing
//  _target_utility :   target utility
float gasearch_run(gasearch _q,
                    unsigned int _max_iterations,
                    float _target_utility);

// iterate over one evolution of the search algorithm
void gasearch_evolve(gasearch _q);

// get optimal chromosome
//  _q              :   ga search object
//  _c              :   output optimal chromosome
//  _utility_opt    :   fitness of _c
void gasearch_getopt(gasearch _q,
                     chromosome _c,
                     float * _utility_opt);

//
// MODULE : quantization
//

float compress_mulaw(float _x, float _mu);
float expand_mulaw(float _x, float _mu);

void compress_cf_mulaw(liquid_float_complex _x, float _mu, liquid_float_complex * _y);
void expand_cf_mulaw(liquid_float_complex _y, float _mu, liquid_float_complex * _x);

//float compress_alaw(float _x, float _a);
//float expand_alaw(float _x, float _a);

// inline quantizer: 'analog' signal in [-1, 1]
unsigned int quantize_adc(float _x, unsigned int _num_bits);
float quantize_dac(unsigned int _s, unsigned int _num_bits);

// structured quantizer

typedef enum {
    LIQUID_COMPANDER_NONE=0,
    LIQUID_COMPANDER_LINEAR,
    LIQUID_COMPANDER_MULAW,
    LIQUID_COMPANDER_ALAW
} liquid_compander_type;

#define QUANTIZER_MANGLE_FLOAT(name)    LIQUID_CONCAT(quantizerf,  name)
#define QUANTIZER_MANGLE_CFLOAT(name)   LIQUID_CONCAT(quantizercf, name)

// large macro
//   QUANTIZER  : name-mangling macro
//   T          : data type
#define LIQUID_QUANTIZER_DEFINE_API(QUANTIZER,T)                \
typedef struct QUANTIZER(_s) * QUANTIZER();                     \
QUANTIZER() QUANTIZER(_create)(liquid_compander_type _ctype,    \
                               float _range,                    \
                               unsigned int _num_bits);         \
void QUANTIZER(_destroy)(QUANTIZER() _q);                       \
void QUANTIZER(_print)(QUANTIZER() _q);                         \
void QUANTIZER(_execute_adc)(QUANTIZER() _q,                    \
                             T _x,                              \
                             unsigned int * _sample);           \
void QUANTIZER(_execute_dac)(QUANTIZER() _q,                    \
                             unsigned int _sample,              \
                             T * _x);

LIQUID_QUANTIZER_DEFINE_API(QUANTIZER_MANGLE_FLOAT,  float)
LIQUID_QUANTIZER_DEFINE_API(QUANTIZER_MANGLE_CFLOAT, liquid_float_complex)


//
// MODULE : random (number generators)
//


// Uniform random number generator, (0,1]
float randf();
float randf_pdf(float _x);
float randf_cdf(float _x);

// Gauss random number generator, N(0,1)
//   f(x) = 1/sqrt(2*pi*sigma^2) * exp{-(x-eta)^2/(2*sigma^2)}
//
//   where
//     eta   = mean
//     sigma = standard deviation
//
float randnf();
void awgn(float *_x, float _nstd);
void crandnf(liquid_float_complex *_y);
void cawgn(liquid_float_complex *_x, float _nstd);
float randnf_pdf(float _x, float _eta, float _sig);
float randnf_cdf(float _x, float _eta, float _sig);

// Exponential
//  f(x) = lambda exp{ -lambda x }
// where
//  lambda = spread parameter, lambda > 0
//  x >= 0
float randexpf(float _lambda);
float randexpf_pdf(float _x, float _lambda);
float randexpf_cdf(float _x, float _lambda);

// Weibull
//   f(x) = (a/b) (x/b)^(a-1) exp{ -(x/b)^a }
//   where
//     a = alpha : shape parameter
//     b = beta  : scaling parameter
//     g = gamma : location (threshold) parameter
//
float randweibf(float _alpha, float _beta, float _gamma);
float randweibf_pdf(float _x, float _a, float _b, float _g);
float randweibf_cdf(float _x, float _a, float _b, float _g);

// Gamma
//          x^(a-1) exp(-x/b)
//  f(x) = -------------------
//            Gamma(a) b^a
//  where
//      a = alpha : shape parameter, a > 0
//      b = beta  : scale parameter, b > 0
//      Gamma(z) = regular gamma function
//      x >= 0
float randgammaf(float _alpha, float _beta);
float randgammaf_pdf(float _x, float _alpha, float _beta);
float randgammaf_cdf(float _x, float _alpha, float _beta);

// Nakagami-m
//  f(x) = (2/Gamma(m)) (m/omega)^m x^(2m-1) exp{-(m/omega)x^2}
// where
//      m       : shape parameter, m >= 0.5
//      omega   : spread parameter, omega > 0
//      Gamma(z): regular complete gamma function
//      x >= 0
float randnakmf(float _m, float _omega);
float randnakmf_pdf(float _x, float _m, float _omega);
float randnakmf_cdf(float _x, float _m, float _omega);

// Rice-K
//  f(x) = (x/sigma^2) exp{ -(x^2+s^2)/(2sigma^2) } I0( x s / sigma^2 )
// where
//  s     = sqrt( omega*K/(K+1) )
//  sigma = sqrt(0.5 omega/(K+1))
// and
//  K     = shape parameter
//  omega = spread parameter
//  I0    = modified Bessel function of the first kind
//  x >= 0
float randricekf(float _K, float _omega);
float randricekf_cdf(float _x, float _K, float _omega);
float randricekf_pdf(float _x, float _K, float _omega);


// Data scrambler : whiten data sequence
void scramble_data(unsigned char * _x, unsigned int _len);
void unscramble_data(unsigned char * _x, unsigned int _len);
void unscramble_data_soft(unsigned char * _x, unsigned int _len);

//
// MODULE : sequence
//

// Binary sequence (generic)

typedef struct bsequence_s * bsequence;

// Create a binary sequence of a specific length (number of bits)
bsequence bsequence_create(unsigned int num_bits);

// Free memory in a binary sequence
void bsequence_destroy(bsequence _bs);

// Clear binary sequence (set to 0's)
void bsequence_clear(bsequence _bs);

// initialize sequence on external array
void bsequence_init(bsequence _bs,
                    unsigned char * _v);

// Print sequence to the screen
void bsequence_print(bsequence _bs);

// Push bit into to back of a binary sequence
void bsequence_push(bsequence _bs,
                    unsigned int _bit);

// circular shift (left)
void bsequence_circshift(bsequence _bs);

// Correlate two binary sequences together
int bsequence_correlate(bsequence _bs1, bsequence _bs2);

// compute the binary addition of two bit sequences
void bsequence_add(bsequence _bs1, bsequence _bs2, bsequence _bs3);

// compute the binary multiplication of two bit sequences
void bsequence_mul(bsequence _bs1, bsequence _bs2, bsequence _bs3);

// accumulate the 1's in a binary sequence
unsigned int bsequence_accumulate(bsequence _bs);

// accessor functions
unsigned int bsequence_get_length(bsequence _bs);
unsigned int bsequence_index(bsequence _bs, unsigned int _i);

// Complementary codes

// intialize two sequences to complementary codes.  sequences must
// be of length at least 8 and a power of 2 (e.g. 8, 16, 32, 64,...)
//  _a      :   sequence 'a' (bsequence object)
//  _b      :   sequence 'b' (bsequence object)
void bsequence_create_ccodes(bsequence _a,
                             bsequence _b);


// M-Sequence

#define LIQUID_MAX_MSEQUENCE_LENGTH   32767

// default m-sequence generators:       g (hex)     m       n   g (oct)       g (binary)
#define LIQUID_MSEQUENCE_GENPOLY_M2     0x0007  //  2       3        7               111
#define LIQUID_MSEQUENCE_GENPOLY_M3     0x000B  //  3       7       13              1011
#define LIQUID_MSEQUENCE_GENPOLY_M4     0x0013  //  4      15       23             10011
#define LIQUID_MSEQUENCE_GENPOLY_M5     0x0025  //  5      31       45            100101
#define LIQUID_MSEQUENCE_GENPOLY_M6     0x0043  //  6      63      103           1000011
#define LIQUID_MSEQUENCE_GENPOLY_M7     0x0089  //  7     127      211          10001001
#define LIQUID_MSEQUENCE_GENPOLY_M8     0x011D  //  8     255      435         100101101
#define LIQUID_MSEQUENCE_GENPOLY_M9     0x0211  //  9     511     1021        1000010001
#define LIQUID_MSEQUENCE_GENPOLY_M10    0x0409  // 10    1023     2011       10000001001
#define LIQUID_MSEQUENCE_GENPOLY_M11    0x0805  // 11    2047     4005      100000000101
#define LIQUID_MSEQUENCE_GENPOLY_M12    0x1053  // 12    4095    10123     1000001010011
#define LIQUID_MSEQUENCE_GENPOLY_M13    0x201b  // 13    8191    20033    10000000011011
#define LIQUID_MSEQUENCE_GENPOLY_M14    0x402b  // 14   16383    40053   100000000101011
#define LIQUID_MSEQUENCE_GENPOLY_M15    0x8003  // 15   32767   100003  1000000000000011
   
typedef struct msequence_s * msequence;

// create a maximal-length sequence (m-sequence) object with
// an internal shift register length of _m bits.
//  _m      :   generator polynomial length, sequence length is (2^m)-1
//  _g      :   generator polynomial, starting with most-significant bit
//  _a      :   initial shift register state, default: 000...001
msequence msequence_create(unsigned int _m,
                           unsigned int _g,
                           unsigned int _a);

// create a maximal-length sequence (m-sequence) object from a generator polynomial
msequence msequence_create_genpoly(unsigned int _g);

// creates a default maximal-length sequence
msequence msequence_create_default(unsigned int _m);

// destroy an msequence object, freeing all internal memory
void msequence_destroy(msequence _m);

// prints the sequence's internal state to the screen
void msequence_print(msequence _m);

// advance msequence on shift register, returning output bit
unsigned int msequence_advance(msequence _ms);

// generate pseudo-random symbol from shift register by
// advancing _bps bits and returning compacted symbol
//  _ms     :   m-sequence object
//  _bps    :   bits per symbol of output
unsigned int msequence_generate_symbol(msequence _ms,
                                       unsigned int _bps);

// reset msequence shift register to original state, typically '1'
void msequence_reset(msequence _ms);

// initialize a bsequence object on an msequence object
//  _bs     :   bsequence object
//  _ms     :   msequence object
void bsequence_init_msequence(bsequence _bs,
                              msequence _ms);

// get the length of the sequence
unsigned int msequence_get_length(msequence _ms);

// get the internal state of the sequence
unsigned int msequence_get_state(msequence _ms);

// set the internal state of the sequence
void msequence_set_state(msequence    _ms,
                         unsigned int _a);


// 
// MODULE : utility
//

// pack binary array with symbol(s)
//  _src        :   source array [size: _n x 1]
//  _n          :   input source array length
//  _k          :   bit index to write in _src
//  _b          :   number of bits in input symbol
//  _sym_in     :   input symbol
void liquid_pack_array(unsigned char * _src,
                       unsigned int _n,
                       unsigned int _k,
                       unsigned int _b,
                       unsigned char _sym_in);

// unpack symbols from binary array
//  _src        :   source array [size: _n x 1]
//  _n          :   input source array length
//  _k          :   bit index to write in _src
//  _b          :   number of bits in output symbol
//  _sym_out    :   output symbol
void liquid_unpack_array(unsigned char * _src,
                         unsigned int _n,
                         unsigned int _k,
                         unsigned int _b,
                         unsigned char * _sym_out);

// pack one-bit symbols into bytes (8-bit symbols)
//  _sym_in             :   input symbols array [size: _sym_in_len x 1]
//  _sym_in_len         :   number of input symbols
//  _sym_out            :   output symbols
//  _sym_out_len        :   number of bytes allocated to output symbols array
//  _num_written        :   number of output symbols actually written
void liquid_pack_bytes(unsigned char * _sym_in,
                       unsigned int _sym_in_len,
                       unsigned char * _sym_out,
                       unsigned int _sym_out_len,
                       unsigned int * _num_written);

// unpack 8-bit symbols (full bytes) into one-bit symbols
//  _sym_in             :   input symbols array [size: _sym_in_len x 1]
//  _sym_in_len         :   number of input symbols
//  _sym_out            :   output symbols array
//  _sym_out_len        :   number of bytes allocated to output symbols array
//  _num_written        :   number of output symbols actually written
void liquid_unpack_bytes(unsigned char * _sym_in,
                         unsigned int _sym_in_len,
                         unsigned char * _sym_out,
                         unsigned int _sym_out_len,
                         unsigned int * _num_written);

// repack bytes with arbitrary symbol sizes
//  _sym_in             :   input symbols array [size: _sym_in_len x 1]
//  _sym_in_bps         :   number of bits per input symbol
//  _sym_in_len         :   number of input symbols
//  _sym_out            :   output symbols array
//  _sym_out_bps        :   number of bits per output symbol
//  _sym_out_len        :   number of bytes allocated to output symbols array
//  _num_written        :   number of output symbols actually written
void liquid_repack_bytes(unsigned char * _sym_in,
                         unsigned int _sym_in_bps,
                         unsigned int _sym_in_len,
                         unsigned char * _sym_out,
                         unsigned int _sym_out_bps,
                         unsigned int _sym_out_len,
                         unsigned int * _num_written);
 
// shift array to the left _b bits, filling in zeros
//  _src        :   source address [size: _n x 1]
//  _n          :   input data array size
//  _b          :   number of bits to shift
void liquid_lbshift(unsigned char * _src,
                    unsigned int _n,
                    unsigned int _b);
 
// shift array to the right _b bits, filling in zeros
//  _src        :   source address [size: _n x 1]
//  _n          :   input data array size
//  _b          :   number of bits to shift
void liquid_rbshift(unsigned char * _src,
                    unsigned int _n,
                    unsigned int _b);
 
// circularly shift array to the left _b bits
//  _src        :   source address [size: _n x 1]
//  _n          :   input data array size
//  _b          :   number of bits to shift
void liquid_lbcircshift(unsigned char * _src,
                        unsigned int _n,
                        unsigned int _b);
 
// circularly shift array to the right _b bits
//  _src        :   source address [size: _n x 1]
//  _n          :   input data array size
//  _b          :   number of bits to shift
void liquid_rbcircshift(unsigned char * _src,
                        unsigned int _n,
                        unsigned int _b);
 



// shift array to the left _b bytes, filling in zeros
//  _src        :   source address [size: _n x 1]
//  _n          :   input data array size
//  _b          :   number of bytes to shift
void liquid_lshift(unsigned char * _src,
                   unsigned int _n,
                   unsigned int _b);
 
// shift array to the right _b bytes, filling in zeros
//  _src        :   source address [size: _n x 1]
//  _n          :   input data array size
//  _b          :   number of bytes to shift
void liquid_rshift(unsigned char * _src,
                   unsigned int _n,
                   unsigned int _b);
 
// circular shift array to the left _b bytes
//  _src        :   source address [size: _n x 1]
//  _n          :   input data array size
//  _b          :   number of bytes to shift
void liquid_lcircshift(unsigned char * _src,
                       unsigned int _n,
                       unsigned int _b);
 
// circular shift array to the right _b bytes
//  _src        :   source address [size: _n x 1]
//  _n          :   input data array size
//  _b          :   number of bytes to shift
void liquid_rcircshift(unsigned char * _src,
                       unsigned int _n,
                       unsigned int _b);
 
// Count the number of ones in an integer
unsigned int liquid_count_ones(unsigned int _x); 

// count number of ones in an integer, modulo 2
unsigned int liquid_count_ones_mod2(unsigned int _x);

// compute bindary dot-product between two integers
unsigned int liquid_bdotprod(unsigned int _x,
                             unsigned int _y);

// Count leading zeros in an integer
unsigned int liquid_count_leading_zeros(unsigned int _x); 

// Most-significant bit index
unsigned int liquid_msb_index(unsigned int _x);

// Print string of bits to stdout
void liquid_print_bitstring(unsigned int _x,
                            unsigned int _n);

// reverse byte, word, etc.
unsigned char liquid_reverse_byte(  unsigned char _x);
unsigned int  liquid_reverse_uint16(unsigned int  _x);
unsigned int  liquid_reverse_uint24(unsigned int  _x);
unsigned int  liquid_reverse_uint32(unsigned int  _x);

#ifdef __cplusplus
} //extern "C"
#endif // __cplusplus

#endif // __LIQUID_H__
<|MERGE_RESOLUTION|>--- conflicted
+++ resolved
@@ -276,54 +276,9 @@
                                                                 \
 /* remove and return a single element from the buffer       */  \
 /*  _q  : circular buffer object                            */  \
-<<<<<<< HEAD
-/*  _v  : input sample                                      */  \
-void CBUFFER(_push)(CBUFFER() _q,                               \
-                    T         _v);                              \
-
-// Define buffer APIs
-LIQUID_CBUFFER_DEFINE_API(CBUFFER_MANGLE_FLOAT,  float)
-LIQUID_CBUFFER_DEFINE_API(CBUFFER_MANGLE_CFLOAT, liquid_float_complex)
-
-// fixed-point
-LIQUID_CBUFFER_DEFINE_API(CBUFFER_MANGLE_Q16,  q16_t)
-LIQUID_CBUFFER_DEFINE_API(CBUFFER_MANGLE_CQ16, cq16_t)
-
-LIQUID_CBUFFER_DEFINE_API(CBUFFER_MANGLE_Q32,  q32_t)
-LIQUID_CBUFFER_DEFINE_API(CBUFFER_MANGLE_CQ32, cq32_t)
-
-#if 0
-// static buffer
-#define SBUFFER_MANGLE_FLOAT(name)  LIQUID_CONCAT(sbufferf,  name)
-#define SBUFFER_MANGLE_CFLOAT(name) LIQUID_CONCAT(sbuffercf, name)
-
-// large macro
-//   SBUFFER : name-mangling macro
-//   T       : data type
-#define LIQUID_SBUFFER_DEFINE_API(SBUFFER,T)                    \
-typedef struct SBUFFER(_s) * SBUFFER();                         \
-                                                                \
-/* create a static buffer of a particular size              */  \
-SBUFFER() SBUFFER(_create)(unsigned int _n);                    \
-                                                                \
-/* destroy a static buffer object, freeing internal memory  */  \
-void SBUFFER(_destroy)(SBUFFER() _q);                           \
-                                                                \
-/* print sbuffer object properties                          */  \
-void SBUFFER(_print)(SBUFFER() _q);                             \
-                                                                \
-/* print sbuffer object properties and internal state       */  \
-void SBUFFER(_debug_print)(SBUFFER() _q);                       \
-                                                                \
-/* clear internal buffer                                    */  \
-void SBUFFER(_clear)(SBUFFER() _q);                             \
-                                                                \
-/* void SBUFFER(_zero)(SBUFFER() _q); */                        \
-=======
 /*  _v  : pointer to sample output                          */  \
 void CBUFFER(_pop)(CBUFFER() _q,                                \
                    T *       _v);                               \
->>>>>>> 83324dc3
                                                                 \
 /* read buffer contents                                     */  \
 /*  _q              : circular buffer object                */  \
@@ -343,6 +298,13 @@
 LIQUID_CBUFFER_DEFINE_API(CBUFFER_MANGLE_FLOAT,  float)
 LIQUID_CBUFFER_DEFINE_API(CBUFFER_MANGLE_CFLOAT, liquid_float_complex)
 
+// fixed-point
+LIQUID_CBUFFER_DEFINE_API(CBUFFER_MANGLE_Q16,  q16_t)
+LIQUID_CBUFFER_DEFINE_API(CBUFFER_MANGLE_CQ16, cq16_t)
+
+LIQUID_CBUFFER_DEFINE_API(CBUFFER_MANGLE_Q32,  q32_t)
+LIQUID_CBUFFER_DEFINE_API(CBUFFER_MANGLE_CQ32, cq32_t)
+
 
 
 // Windowing functions
@@ -350,12 +312,11 @@
 #define WINDOW_MANGLE_CFLOAT(name) LIQUID_CONCAT(windowcf, name)
 
 // fixed point
-#define WINDOW_MANGLE_Q16(name)     LIQUID_CONCAT(windowq16, name)
-#define WINDOW_MANGLE_Q32(name)     LIQUID_CONCAT(windowq32, name)
-
-#define WINDOW_MANGLE_CQ16(name)    LIQUID_CONCAT(windowcq16, name)
-#define WINDOW_MANGLE_CQ32(name)    LIQUID_CONCAT(windowcq32, name)
-
+#define WINDOW_MANGLE_Q16(name)    LIQUID_CONCAT(windowq16, name)
+#define WINDOW_MANGLE_Q32(name)    LIQUID_CONCAT(windowq32, name)
+
+#define WINDOW_MANGLE_CQ16(name)   LIQUID_CONCAT(windowcq16, name)
+#define WINDOW_MANGLE_CQ32(name)   LIQUID_CONCAT(windowcq32, name)
 
 // large macro
 //   WINDOW : name-mangling macro
@@ -4489,8 +4450,6 @@
 void FREQDEM(_demodulate)(FREQDEM() _q,                         \
                           TC        _r,                         \
                           T *       _m);                        \
-<<<<<<< HEAD
-=======
                                                                 \
 /* demodulate block of samples                              */  \
 /*  _q      :   frequency demodulator object                */  \
@@ -4501,7 +4460,6 @@
                                 TC *         _r,                \
                                 unsigned int _n,                \
                                 T *          _m);               \
->>>>>>> 83324dc3
 
 // define freqdem APIs
 LIQUID_FREQDEM_DEFINE_API(LIQUID_FREQDEM_MANGLE_FLOAT,float,liquid_float_complex)
