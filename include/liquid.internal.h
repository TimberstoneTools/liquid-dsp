/*
 * Copyright (c) 2007, 2008, 2009, 2010, 2011, 2012, 2013 Joseph Gaeddert
 *
 * This file is part of liquid.
 *
 * liquid is free software: you can redistribute it and/or modify
 * it under the terms of the GNU General Public License as published by
 * the Free Software Foundation, either version 3 of the License, or
 * (at your option) any later version.
 *
 * liquid is distributed in the hope that it will be useful,
 * but WITHOUT ANY WARRANTY; without even the implied warranty of
 * MERCHANTABILITY or FITNESS FOR A PARTICULAR PURPOSE.  See the
 * GNU General Public License for more details.
 *
 * You should have received a copy of the GNU General Public License
 * along with liquid.  If not, see <http://www.gnu.org/licenses/>.
 */

//
// liquid.internal.h
//
// Internal header file for liquid DSP for SDR
//
// This file includes function declarations which are intended
// for internal use
//

#ifndef __LIQUID_INTERNAL_H__
#define __LIQUID_INTERNAL_H__

// Configuration file
#include "config.h"

#include <complex.h>
#include "liquid.h"

#if LIQUID_EXPERIMENTAL == 1
#  include "liquid.experimental.h"
#endif

#if defined HAVE_FEC_H && defined HAVE_LIBFEC
#  define LIBFEC_ENABLED 1
#endif


//
// Debugging macros
//
#define DEBUG_PRINTF_FLOAT(F,STR,I,V)                           \
    fprintf(F,"%s(%4u) = %12.4e;\n",STR,I+1,V)
#define DEBUG_PRINTF_CFLOAT(F,STR,I,V)                          \
    fprintf(F,"%s(%4u) = %12.4e +j*%12.4e;\n",STR,I+1,crealf(V),cimagf(V))

#define PRINTVAL_FLOAT(X,F)     printf(#F,crealf(X));
#define PRINTVAL_CFLOAT(X,F)    printf(#F "+j*" #F, crealf(X), cimagf(X));

#define PRINTVAL_Q16(X,F)       printf(#F,q16_fixed_to_float(X))
#define PRINTVAL_CQ16(X,F)      printf(#F "+j*" #F, q16_fixed_to_float(X.real), q16_fixed_to_float(X.imag))

//
// MODULE : agc
//


//
// MODULE : audio
//


//
// MODULE : buffer
//

// Buffers

#define buffer_fast_access(c,i) (c->v[(c->read_index+i)%(c->len)])

#define LIQUID_BUFFER_DEFINE_INTERNAL_API(BUFFER,T)             \
void BUFFER(_linearize)(BUFFER() _b);                           \
void BUFFER(_c_read)(BUFFER() _b, T ** _v, unsigned int *_n);   \
void BUFFER(_s_read)(BUFFER() _b, T ** _v, unsigned int *_n);   \
void BUFFER(_c_write)(BUFFER() _b, T * _v, unsigned int _n);    \
void BUFFER(_s_write)(BUFFER() _b, T * _v, unsigned int _n);    \
void BUFFER(_c_release)(BUFFER() _b, unsigned int _n);          \
void BUFFER(_s_release)(BUFFER() _b, unsigned int _n);          \
void BUFFER(_c_push)(BUFFER() _b, T _v);                        \
void BUFFER(_s_push)(BUFFER() _b, T _v);

LIQUID_BUFFER_DEFINE_INTERNAL_API(BUFFER_MANGLE_FLOAT,  float)
LIQUID_BUFFER_DEFINE_INTERNAL_API(BUFFER_MANGLE_CFLOAT, float complex)
//LIQUID_BUFFER_DEFINE_INTERNAL_API(BUFFER_MANGLE_UINT,   unsigned int)


//
// MODULE : dotprod
//


//
// MODULE : fec (forward error-correction)
//

// checksum / cyclic redundancy check (crc)

#define CRC8_POLY 0x07
#define CRC16_POLY 0x8005
#define CRC24_POLY 0x5D6DCB
#define CRC32_POLY 0x04C11DB7

unsigned int checksum_generate_key(unsigned char * _msg, unsigned int _msg_len);
unsigned int crc8_generate_key(unsigned char * _msg, unsigned int _msg_len);
unsigned int crc16_generate_key(unsigned char * _msg, unsigned int _msg_len);
unsigned int crc24_generate_key(unsigned char * _msg, unsigned int _msg_len);
unsigned int crc32_generate_key(unsigned char * _msg, unsigned int _msg_len);


// fec : basic object
struct fec_s {
    // common
    fec_scheme scheme;
    //unsigned int dec_msg_len;
    //unsigned int enc_msg_len;
    float rate;

    // lengths: convolutional, Reed-Solomon
    unsigned int num_dec_bytes;
    unsigned int num_enc_bytes;

    // convolutional : internal memory structure
    unsigned char * enc_bits;
    void * vp;      // decoder object
    int * poly;     // polynomial
    unsigned int R; // primitive rate, inverted (e.g. R=3 for 1/3)
    unsigned int K; // constraint length
    unsigned int P; // puncturing rate (e.g. p=3 for 3/4)
    int * puncturing_matrix;

    // viterbi decoder function pointers
    void*(*create_viterbi)(int);
    //void (*set_viterbi_polynomial)(int*);
    int  (*init_viterbi)(void*,int);
    int  (*update_viterbi_blk)(void*,unsigned char*,int);
    int  (*chainback_viterbi)(void*,unsigned char*,unsigned int,unsigned int);
    void (*delete_viterbi)(void*);

    // Reed-Solomon
    int symsize;    // symbol size (bits per symbol)
    int genpoly;    // generator polynomial
    int fcs;        //
    int prim;       //
    int nroots;     // number of roots in the polynomial
    //int ntrials;    //
    unsigned int rspad; // number of implicit padded symbols
    int nn;         // 2^symsize - 1
    int kk;         // nn - nroots
    void * rs;      // Reed-Solomon internal object

    // Reed-Solomon decoder
    unsigned int num_blocks;    // number of blocks: ceil(dec_msg_len / nn)
    unsigned int dec_block_len; // number of decoded bytes per block: 
    unsigned int enc_block_len; // number of encoded bytes per block: 
    unsigned int res_block_len; // residual bytes in last block
    unsigned int pad;           // padding for each block
    unsigned char * tblock;     // decoder input sequence [size: 1 x n]
    int * errlocs;              // error locations [size: 1 x n]
    int * derrlocs;             // decoded error locations [size: 1 x n]
    int erasures;               // number of erasures

    // encode function pointer
    void (*encode_func)(fec _q,
                        unsigned int _dec_msg_len,
                        unsigned char * _msg_dec,
                        unsigned char * _msg_enc);

    // decode function pointer
    void (*decode_func)(fec _q,
                        unsigned int _dec_msg_len,
                        unsigned char * _msg_enc,
                        unsigned char * _msg_dec);

    // decode function pointer (soft decision)
    void (*decode_soft_func)(fec _q,
                             unsigned int _dec_msg_len,
                             unsigned char * _msg_enc,
                             unsigned char * _msg_dec);
};

// simple type testing
int fec_scheme_is_convolutional(fec_scheme _scheme);
int fec_scheme_is_punctured(fec_scheme _scheme);
int fec_scheme_is_reedsolomon(fec_scheme _scheme);
int fec_scheme_is_hamming(fec_scheme _scheme);
int fec_scheme_is_repeat(fec_scheme _scheme);

// Pass
fec fec_pass_create(void *_opts);
void fec_pass_destroy(fec _q);
void fec_pass_print(fec _q);
void fec_pass_encode(fec _q,
                     unsigned int _dec_msg_len,
                     unsigned char * _msg_dec,
                     unsigned char * _msg_enc);
void fec_pass_decode(fec _q,
                     unsigned int _dec_msg_len,
                     unsigned char * _msg_enc,
                     unsigned char * _msg_dec);

// Repeat (3)
fec fec_rep3_create(void *_opts);
void fec_rep3_destroy(fec _q);
void fec_rep3_print(fec _q);
void fec_rep3_encode(fec _q,
                     unsigned int _dec_msg_len,
                     unsigned char * _msg_dec,
                     unsigned char * _msg_enc);
void fec_rep3_decode(fec _q,
                     unsigned int _dec_msg_len,
                     unsigned char * _msg_enc,
                     unsigned char * _msg_dec);
void fec_rep3_decode_soft(fec _q,
                          unsigned int _dec_msg_len,
                          unsigned char * _msg_enc,
                          unsigned char * _msg_dec);

// Repeat (5)
fec fec_rep5_create(void *_opts);
void fec_rep5_destroy(fec _q);
void fec_rep5_print(fec _q);
void fec_rep5_encode(fec _q,
                     unsigned int _dec_msg_len,
                     unsigned char * _msg_dec,
                     unsigned char * _msg_enc);
void fec_rep5_decode(fec _q,
                     unsigned int _dec_msg_len,
                     unsigned char * _msg_enc,
                     unsigned char * _msg_dec);
void fec_rep5_decode_soft(fec _q,
                          unsigned int _dec_msg_len,
                          unsigned char * _msg_enc,
                          unsigned char * _msg_dec);

// Hamming(7,4)
extern unsigned char hamming74_enc_gentab[16];
extern unsigned char hamming74_dec_gentab[128];
fec fec_hamming74_create(void *_opts);
void fec_hamming74_destroy(fec _q);
void fec_hamming74_print(fec _q);
void fec_hamming74_encode(fec _q,
                          unsigned int _dec_msg_len,
                          unsigned char * _msg_dec,
                          unsigned char * _msg_enc);
void fec_hamming74_decode(fec _q,
                          unsigned int _dec_msg_len,
                          unsigned char * _msg_enc,
                          unsigned char * _msg_dec);
void fec_hamming74_decode_soft(fec _q,
                               unsigned int _dec_msg_len,
                               unsigned char * _msg_enc,
                               unsigned char * _msg_dec);
// soft decoding of one symbol
unsigned char fecsoft_hamming74_decode(unsigned char * _soft_bits);

// Hamming(8,4)
extern unsigned char hamming84_enc_gentab[16];
extern unsigned char hamming84_dec_gentab[256];
fec fec_hamming84_create(void *_opts);
void fec_hamming84_destroy(fec _q);
void fec_hamming84_print(fec _q);
void fec_hamming84_encode(fec _q,
                          unsigned int _dec_msg_len,
                          unsigned char * _msg_dec,
                          unsigned char * _msg_enc);
void fec_hamming84_decode(fec _q,
                          unsigned int _dec_msg_len,
                          unsigned char * _msg_enc,
                          unsigned char * _msg_dec);
void fec_hamming84_decode_soft(fec _q,
                               unsigned int _dec_msg_len,
                               unsigned char * _msg_enc,
                               unsigned char * _msg_dec);
// soft decoding of one symbol
unsigned char fecsoft_hamming84_decode(unsigned char * _soft_bits);

// Hamming(12,8)

unsigned int fec_hamming128_encode_symbol(unsigned int _sym_dec);
unsigned int fec_hamming128_decode_symbol(unsigned int _sym_enc);
extern unsigned short int hamming128_enc_gentab[256];   // encoding table

fec fec_hamming128_create(void *_opts);
void fec_hamming128_destroy(fec _q);
void fec_hamming128_print(fec _q);
void fec_hamming128_encode(fec _q,
                           unsigned int _dec_msg_len,
                           unsigned char * _msg_dec,
                           unsigned char * _msg_enc);
void fec_hamming128_decode(fec _q,
                           unsigned int _dec_msg_len,
                           unsigned char * _msg_enc,
                           unsigned char * _msg_dec);
void fec_hamming128_decode_soft(fec _q,
                                unsigned int _dec_msg_len,
                                unsigned char * _msg_enc,
                                unsigned char * _msg_dec);
// soft decoding of one symbol
unsigned int fecsoft_hamming128_decode(unsigned char * _soft_bits);
extern unsigned char fecsoft_hamming128_n3[256][17];
unsigned int fecsoft_hamming128_decode_n3(unsigned char * _soft_bits);


// Hamming(15,11)
unsigned int fec_hamming1511_encode_symbol(unsigned int _sym_dec);
unsigned int fec_hamming1511_decode_symbol(unsigned int _sym_enc);

// Hamming(31,26)
unsigned int fec_hamming3126_encode_symbol(unsigned int _sym_dec);
unsigned int fec_hamming3126_decode_symbol(unsigned int _sym_enc);


// Golay(24,12)

unsigned int fec_golay2412_encode_symbol(unsigned int _sym_dec);
unsigned int fec_golay2412_decode_symbol(unsigned int _sym_enc);
extern unsigned int golay2412_P[12];
extern unsigned int golay2412_Gt[24];
extern unsigned int golay2412_H[12];

// multiply input vector with matrix
unsigned int golay2412_matrix_mul(unsigned int   _v,
                                  unsigned int * _A,
                                  unsigned int   _n);

// search for p[i] such that w(v+p[i]) <= 2, return -1 on fail
int golay2412_parity_search(unsigned int _v);

fec fec_golay2412_create(void *_opts);
void fec_golay2412_destroy(fec _q);
void fec_golay2412_print(fec _q);
void fec_golay2412_encode(fec _q,
                          unsigned int _dec_msg_len,
                          unsigned char * _msg_dec,
                          unsigned char * _msg_enc);
void fec_golay2412_decode(fec _q,
                          unsigned int _dec_msg_len,
                          unsigned char * _msg_enc,
                          unsigned char * _msg_dec);

// SEC-DED (22,16)

// compute parity on 16-bit input
unsigned char fec_secded2216_compute_parity(unsigned char * _m);

// compute syndrome on 22-bit input
unsigned char fec_secded2216_compute_syndrome(unsigned char * _v);

// encode symbol
//  _sym_dec    :   decoded symbol [size: 2 x 1]
//  _sym_enc    :   encoded symbol [size: 3 x 1], _sym_enc[0] has only 6 bits
void fec_secded2216_encode_symbol(unsigned char * _sym_dec,
                                  unsigned char * _sym_enc);

// decode symbol, returning 0/1/2 for zero/one/multiple errors detected
//  _sym_enc    :   encoded symbol [size: 3 x 1], _sym_enc[0] has only 6 bits
//  _sym_dec    :   decoded symbol [size: 2 x 1]
int  fec_secded2216_decode_symbol(unsigned char * _sym_enc,
                                  unsigned char * _sym_dec);

// estimate error vector, returning 0/1/2 for zero/one/multiple errors detected
//  _sym_enc    :   encoded symbol [size: 3 x 1], _sym_enc[0] has only 6 bits
//  _e_hat      :   estimated error vector [size: 3 x 1]
int  fec_secded2216_estimate_ehat(unsigned char * _sym_enc,
                                  unsigned char * _e_hat);

// parity matrix [6 x 16 bits], [6 x 2 bytes]
extern unsigned char secded2216_P[12];

// syndrome vectors of errors with weight exactly equal to 1
extern unsigned char secded2216_syndrome_w1[22];

fec fec_secded2216_create(void *_opts);
void fec_secded2216_destroy(fec _q);
void fec_secded2216_print(fec _q);
void fec_secded2216_encode(fec _q,
                           unsigned int _dec_msg_len,
                           unsigned char * _msg_dec,
                           unsigned char * _msg_enc);
void fec_secded2216_decode(fec _q,
                           unsigned int _dec_msg_len,
                           unsigned char * _msg_enc,
                           unsigned char * _msg_dec);

// SEC-DED (39,32)

// compute parity on 32-bit input
unsigned char fec_secded3932_compute_parity(unsigned char * _m);

// compute syndrome on 39-bit input
unsigned char fec_secded3932_compute_syndrome(unsigned char * _v);

// encode symbol
//  _sym_dec    :   decoded symbol [size: 4 x 1]
//  _sym_enc    :   encoded symbol [size: 5 x 1], _sym_enc[0] has only 7 bits
void fec_secded3932_encode_symbol(unsigned char * _sym_dec,
                                  unsigned char * _sym_enc);

// estimate error vector, returning 0/1/2 for zero/one/multiple errors detected
//  _sym_enc    :   encoded symbol [size: 5 x 1], _sym_enc[0] has only 7 bits
//  _e_hat      :   estimated error vector [size: 5 x 1]
int  fec_secded3932_estimate_ehat(unsigned char * _sym_enc,
                                  unsigned char * _e_hat);

// decode symbol, returning 0/1/2 for zero/one/multiple errors detected
//  _sym_enc    :   encoded symbol [size: 5 x 1], _sym_enc[0] has only 7 bits
//  _sym_dec    :   decoded symbol [size: 4 x 1]
int fec_secded3932_decode_symbol(unsigned char * _sym_enc,
                                 unsigned char * _sym_dec);

// parity matrix [7 x 32 bits], [7 x 4 bytes]
extern unsigned char secded3932_P[28];

// syndrome vectors of errors with weight exactly equal to 1
extern unsigned char secded3932_syndrome_w1[39];

fec fec_secded3932_create(void *_opts);
void fec_secded3932_destroy(fec _q);
void fec_secded3932_print(fec _q);
void fec_secded3932_encode(fec _q,
                           unsigned int _dec_msg_len,
                           unsigned char * _msg_dec,
                           unsigned char * _msg_enc);
void fec_secded3932_decode(fec _q,
                           unsigned int _dec_msg_len,
                           unsigned char * _msg_enc,
                           unsigned char * _msg_dec);

// SEC-DED (72,64)

// compute parity byte on 64-byte input
unsigned char fec_secded7264_compute_parity(unsigned char * _v);

// compute syndrome on 72-bit input
unsigned char fec_secded7264_compute_syndrome(unsigned char * _v);

// encode symbol
//  _sym_dec    :   input symbol [size: 8 x 1]
//  _sym_enc    :   input symbol [size: 9 x 1]
void fec_secded7264_encode_symbol(unsigned char * _sym_dec,
                                  unsigned char * _sym_enc);

// estimate error vector, returning 0/1/2 for zero/one/multiple errors detected
//  _sym_enc    :   encoded symbol [size: 9 x 1]
//  _e_hat      :   estimated error vector [size: 9 x 1]
int fec_secded7264_estimate_ehat(unsigned char * _sym_enc,
                                 unsigned char * _e_hat);

// decode symbol, returning 0/1/2 for zero/one/multiple errors detected
//  _sym_enc    :   input symbol [size: 8 x 1]
//  _sym_dec    :   input symbol [size: 9 x 1]
int fec_secded7264_decode_symbol(unsigned char * _sym_enc,
                                 unsigned char * _sym_dec);

extern unsigned char secded7264_P[64];
extern unsigned char secded7264_syndrome_w1[72];

fec fec_secded7264_create(void *_opts);
void fec_secded7264_destroy(fec _q);
void fec_secded7264_print(fec _q);
void fec_secded7264_encode(fec _q,
                           unsigned int _dec_msg_len,
                           unsigned char * _msg_dec,
                           unsigned char * _msg_enc);
void fec_secded7264_decode(fec _q,
                           unsigned int _dec_msg_len,
                           unsigned char * _msg_enc,
                           unsigned char * _msg_dec);


// Convolutional: r1/2 K=7
//                r1/2 K=9
//                r1/3 K=9
//                r1/6 K=15

// compute encoded message length for block codes
//  _dec_msg_len    :   decoded message length (bytes)
//  _m              :   input block size (bits)
//  _k              :   output block size (bits)
unsigned int fec_block_get_enc_msg_len(unsigned int _dec_msg_len,
                                       unsigned int _m,
                                       unsigned int _k);

// compute encoded message length for convolutional codes
//  _dec_msg_len    :   decoded message length
//  _K              :   constraint length
//  _p              :   puncturing rate, r = _p / (_p+1)
unsigned int fec_conv_get_enc_msg_len(unsigned int _dec_msg_len,
                                      unsigned int _K,
                                      unsigned int _p);

// convolutional code polynomials
extern int fec_conv27_poly[2];
extern int fec_conv29_poly[2];
extern int fec_conv39_poly[3];
extern int fec_conv615_poly[6];

// convolutional code puncturing matrices  [R x P]
extern int fec_conv27p23_matrix[4];     // [2 x 2]
extern int fec_conv27p34_matrix[6];     // [2 x 3]
extern int fec_conv27p45_matrix[8];     // [2 x 4]
extern int fec_conv27p56_matrix[10];    // [2 x 5]
extern int fec_conv27p67_matrix[12];    // [2 x 6]
extern int fec_conv27p78_matrix[14];    // [2 x 7]

extern int fec_conv29p23_matrix[4];     // [2 x 2]
extern int fec_conv29p34_matrix[6];     // [2 x 3]
extern int fec_conv29p45_matrix[8];     // [2 x 4]
extern int fec_conv29p56_matrix[10];    // [2 x 5]
extern int fec_conv29p67_matrix[12];    // [2 x 6]
extern int fec_conv29p78_matrix[14];    // [2 x 7]

fec fec_conv_create(fec_scheme _fs);
void fec_conv_destroy(fec _q);
void fec_conv_print(fec _q);
void fec_conv_encode(fec _q,
                     unsigned int _dec_msg_len,
                     unsigned char * _msg_dec,
                     unsigned char * _msg_enc);
void fec_conv_decode_hard(fec _q,
                          unsigned int _dec_msg_len,
                          unsigned char * _msg_enc,
                          unsigned char * _msg_dec);
void fec_conv_decode_soft(fec _q,
                          unsigned int _dec_msg_len,
                          unsigned char * _msg_enc,
                          unsigned char * _msg_dec);
void fec_conv_decode(fec _q,
                     unsigned char * _msg_dec);
void fec_conv_setlength(fec _q,
                        unsigned int _dec_msg_len);

// internal initialization methods (sets r, K, viterbi methods)
void fec_conv_init_v27(fec _q);
void fec_conv_init_v29(fec _q);
void fec_conv_init_v39(fec _q);
void fec_conv_init_v615(fec _q);

// punctured convolutional codes
fec fec_conv_punctured_create(fec_scheme _fs);
void fec_conv_punctured_destroy(fec _q);
void fec_conv_punctured_print(fec _q);
void fec_conv_punctured_encode(fec _q,
                               unsigned int _dec_msg_len,
                               unsigned char * _msg_dec,
                               unsigned char * _msg_enc);
void fec_conv_punctured_decode_hard(fec _q,
                                    unsigned int _dec_msg_len,
                                    unsigned char * _msg_enc,
                                    unsigned char * _msg_dec);
void fec_conv_punctured_decode_soft(fec _q,
                                    unsigned int _dec_msg_len,
                                    unsigned char * _msg_enc,
                                    unsigned char * _msg_dec);
void fec_conv_punctured_setlength(fec _q,
                                  unsigned int _dec_msg_len);

// internal initialization methods (sets r, K, viterbi methods,
// and puncturing matrix)
void fec_conv_init_v27p23(fec _q);
void fec_conv_init_v27p34(fec _q);
void fec_conv_init_v27p45(fec _q);
void fec_conv_init_v27p56(fec _q);
void fec_conv_init_v27p67(fec _q);
void fec_conv_init_v27p78(fec _q);

void fec_conv_init_v29p23(fec _q);
void fec_conv_init_v29p34(fec _q);
void fec_conv_init_v29p45(fec _q);
void fec_conv_init_v29p56(fec _q);
void fec_conv_init_v29p67(fec _q);
void fec_conv_init_v29p78(fec _q);

// Reed-Solomon

// compute encoded message length for Reed-Solomon codes
//  _dec_msg_len    :   decoded message length
//  _nroots         :   number of roots in polynomial
//  _nn             :   
//  _kk             :   
unsigned int fec_rs_get_enc_msg_len(unsigned int _dec_msg_len,
                                    unsigned int _nroots,
                                    unsigned int _nn,
                                    unsigned int _kk);


fec fec_rs_create(fec_scheme _fs);
void fec_rs_init_p8(fec _q);
void fec_rs_setlength(fec _q,
                      unsigned int _dec_msg_len);
void fec_rs_encode(fec _q,
                   unsigned int _dec_msg_len,
                   unsigned char * _msg_dec,
                   unsigned char * _msg_enc);
void fec_rs_decode(fec _q,
                   unsigned int _dec_msg_len,
                   unsigned char * _msg_enc,
                   unsigned char * _msg_dec);

// phi(x) = -logf( tanhf( x/2 ) )
float sumproduct_phi(float _x);

// iterate over the sum-product algorithm:
// returns 1 if parity checks, 0 otherwise
//  _m          :   rows
//  _n          :   cols
//  _H          :   sparse binary parity check matrix [size: _m x _n]
//  _LLR        :   received signal (soft bits, LLR) [size: _n x 1]
//  _c_hat      :   estimated transmitted signal [size: _n x 1]
//  _max_steps  :   maximum number of steps before bailing
int fec_sumproduct(unsigned int    _m,
                   unsigned int    _n,
                   smatrixb        _H,
                   float *         _LLR,
                   unsigned char * _c_hat,
                   unsigned int    _max_steps);

// sum-product algorithm, returns 1 if parity checks, 0 otherwise
//  _m      :   rows
//  _n      :   cols
//  _H      :   sparse binary parity check matrix [size: _m x _n]
//  _c_hat  :   estimated transmitted signal [size: _n x 1]
//
// internal state arrays
//  _Lq     :   [size: _m x _n]
//  _Lr     :   [size: _m x _n]
//  _Lc     :   [size: _n x 1]
//  _LQ     :   [size: _n x 1]
//  _parity :   _H * _c_hat [size: _m x 1]
int fec_sumproduct_step(unsigned int    _m,
                        unsigned int    _n,
                        smatrixb        _H,
                        unsigned char * _c_hat,
                        float *         _Lq,
                        float *         _Lr,
                        float *         _Lc,
                        float *         _LQ,
                        unsigned char * _parity);


//
// MODULE : fft (fast discrete Fourier transform)
//

// fast fourier transform method
typedef enum {
    LIQUID_FFT_METHOD_UNKNOWN=0,    // unknown method
    LIQUID_FFT_METHOD_RADIX2,       // Radix-2 (decimation in time)
    LIQUID_FFT_METHOD_MIXED_RADIX,  // Cooley-Tukey mixed-radix FFT (decimation in time)
    LIQUID_FFT_METHOD_RADER,        // Rader's method for FFTs of prime length
    LIQUID_FFT_METHOD_RADER2,       // Rader's method for FFTs of prime length (alternate)
    LIQUID_FFT_METHOD_DFT,          // regular discrete Fourier transform
} liquid_fft_method;

// Macro    :   FFT (internal)
//  FFT     :   name-mangling macro
//  T       :   primitive data type
//  TC      :   primitive data type (complex)
#define LIQUID_FFT_DEFINE_INTERNAL_API(FFT,T,TC)                \
                                                                \
/* print plan recursively */                                    \
void FFT(_print_plan_recursive)(FFT(plan)    _q,                \
                                unsigned int _level);           \
                                                                \
/* type definitions for create/destroy/execute functions */     \
typedef FFT(plan)(FFT(_create_t)) (unsigned int _nfft,          \
                                   TC *         _x,             \
                                   TC *         _y,             \
                                   int          _dir,           \
                                   int          _flags);        \
typedef void (FFT(_destroy_t))(FFT(plan) _q);                   \
typedef void (FFT(_execute_t))(FFT(plan) _q);                   \
                                                                \
/* FFT create methods */                                        \
FFT(_create_t) FFT(_create_plan_dft);                           \
FFT(_create_t) FFT(_create_plan_radix2);                        \
FFT(_create_t) FFT(_create_plan_mixed_radix);                   \
FFT(_create_t) FFT(_create_plan_rader);                         \
FFT(_create_t) FFT(_create_plan_rader2);                        \
                                                                \
/* FFT destroy methods */                                       \
FFT(_destroy_t) FFT(_destroy_plan_dft);                         \
FFT(_destroy_t) FFT(_destroy_plan_radix2);                      \
FFT(_destroy_t) FFT(_destroy_plan_mixed_radix);                 \
FFT(_destroy_t) FFT(_destroy_plan_rader);                       \
FFT(_destroy_t) FFT(_destroy_plan_rader2);                      \
                                                                \
/* FFT execute methods */                                       \
FFT(_execute_t) FFT(_execute_dft);                              \
FFT(_execute_t) FFT(_execute_radix2);                           \
FFT(_execute_t) FFT(_execute_mixed_radix);                      \
FFT(_execute_t) FFT(_execute_rader);                            \
FFT(_execute_t) FFT(_execute_rader2);                           \
                                                                \
/* specific codelets for small DFTs */                          \
FFT(_execute_t) FFT(_execute_dft_2);                            \
FFT(_execute_t) FFT(_execute_dft_3);                            \
FFT(_execute_t) FFT(_execute_dft_4);                            \
FFT(_execute_t) FFT(_execute_dft_5);                            \
FFT(_execute_t) FFT(_execute_dft_6);                            \
FFT(_execute_t) FFT(_execute_dft_7);                            \
FFT(_execute_t) FFT(_execute_dft_8);                            \
FFT(_execute_t) FFT(_execute_dft_16);                           \
                                                                \
/* additional methods */                                        \
unsigned int FFT(_estimate_mixed_radix)(unsigned int _nfft);    \
                                                                \
/* discrete cosine transform (DCT) prototypes */                \
void FFT(_execute_REDFT00)(FFT(plan) _q);   /* DCT-I   */       \
void FFT(_execute_REDFT10)(FFT(plan) _q);   /* DCT-II  */       \
void FFT(_execute_REDFT01)(FFT(plan) _q);   /* DCT-III */       \
void FFT(_execute_REDFT11)(FFT(plan) _q);   /* DCT-IV  */       \
                                                                \
/* discrete sine transform (DST) prototypes */                  \
void FFT(_execute_RODFT00)(FFT(plan) _q);   /* DST-I   */       \
void FFT(_execute_RODFT10)(FFT(plan) _q);   /* DST-II  */       \
void FFT(_execute_RODFT01)(FFT(plan) _q);   /* DST-III */       \
void FFT(_execute_RODFT11)(FFT(plan) _q);   /* DST-IV  */       \
                                                                \
/* destroy real-to-real one-dimensional plan */                 \
void FFT(_destroy_plan_r2r_1d)(FFT(plan) _q);                   \
                                                                \
/* print real-to-real one-dimensional plan */                   \
void FFT(_print_plan_r2r_1d)(FFT(plan) _q);                     \

// determine best FFT method based on size
liquid_fft_method liquid_fft_estimate_method(unsigned int _nfft);

// is input radix-2?
int fft_is_radix2(unsigned int _n);

// miscellaneous functions
unsigned int fft_reverse_index(unsigned int _i, unsigned int _n);


LIQUID_FFT_DEFINE_INTERNAL_API(LIQUID_FFT_MANGLE_FLOAT, float, liquid_float_complex)

// fixed-point FFT definitions
LIQUID_FFT_DEFINE_INTERNAL_API(LIQUID_FFT_MANGLE_Q16, q16_t, cq16_t)
LIQUID_FFT_DEFINE_INTERNAL_API(LIQUID_FFT_MANGLE_Q32, q32_t, cq32_t)

// Use fftw library if installed (and not overridden with configuration),
// otherwise use internal (less efficient) fft library.
#if HAVE_FFTW3_H && !defined LIQUID_FFTOVERRIDE
#   include <fftw3.h>
#   define FFT_PLAN             fftwf_plan
#   define FFT_CREATE_PLAN      fftwf_plan_dft_1d
#   define FFT_DESTROY_PLAN     fftwf_destroy_plan
#   define FFT_EXECUTE          fftwf_execute
#   define FFT_DIR_FORWARD      FFTW_FORWARD
#   define FFT_DIR_BACKWARD     FFTW_BACKWARD
#   define FFT_METHOD           FFTW_ESTIMATE
#else
#   define FFT_PLAN             fftplan
#   define FFT_CREATE_PLAN      fft_create_plan
#   define FFT_DESTROY_PLAN     fft_destroy_plan
#   define FFT_EXECUTE          fft_execute
#   define FFT_DIR_FORWARD      LIQUID_FFT_FORWARD
#   define FFT_DIR_BACKWARD     LIQUID_FFT_BACKWARD
#   define FFT_METHOD           0
#endif



//
// MODULE : filter
//

// esimate required filter length given transition bandwidth and
// stop-band attenuation (algorithm from [Vaidyanathan:1993])
//  _df     :   transition bandwidth (0 < _df < 0.5)
//  _As     :   stop-band attenuation [dB] (As > 0)
float estimate_req_filter_len_Kaiser(float _df,
                                     float _As);

// esimate required filter length given transition bandwidth and
// stop-band attenuation (algorithm from [Herrmann:1973])
//  _df     :   transition bandwidth (0 < _df < 0.5)
//  _As     :   stop-band attenuation [dB] (As > 0)
float estimate_req_filter_len_Herrmann(float _df,
                                       float _As);


// fir_farrow
#define LIQUID_FIRFARROW_DEFINE_INTERNAL_API(FIRFARROW,TO,TC,TI)  \
void FIRFARROW(_genpoly)(FIRFARROW() _q);

LIQUID_FIRFARROW_DEFINE_INTERNAL_API(FIRFARROW_MANGLE_RRRF,
                                     float,
                                     float,
                                     float)

LIQUID_FIRFARROW_DEFINE_INTERNAL_API(FIRFARROW_MANGLE_CRCF,
                                     liquid_float_complex,
                                     float,
                                     liquid_float_complex)



// 
// iirfilt : infinite impulse respone filter
//
#define IIRFILT_MANGLE_RRRF(name)  LIQUID_CONCAT(iirfilt_rrrf,name)
#define IIRFILT_MANGLE_CRCF(name)  LIQUID_CONCAT(iirfilt_crcf,name)
#define IIRFILT_MANGLE_CCCF(name)  LIQUID_CONCAT(iirfilt_cccf,name)

// fixed-point
#define IIRFILT_MANGLE_RRRQ16(name)  LIQUID_CONCAT(iirfilt_rrrq16,name)
#define IIRFILT_MANGLE_CRCQ16(name)  LIQUID_CONCAT(iirfilt_crcq16,name)
#define IIRFILT_MANGLE_CCCQ16(name)  LIQUID_CONCAT(iirfilt_cccq16,name)

#define LIQUID_IIRFILT_DEFINE_INTERNAL_API(IIRFILT,TO,TC,TI)    \
                                                                \
/* frequency response (transfer function) */                    \
void IIRFILT(_freqresponse_tf)(IIRFILT() _q,                    \
                               float _fc,                       \
                               liquid_float_complex * _H);      \
                                                                \
/* frequency response (second-order sections) */                \
void IIRFILT(_freqresponse_sos)(IIRFILT() _q,                   \
                                float _fc,                      \
                                liquid_float_complex * _H);     \

LIQUID_IIRFILT_DEFINE_INTERNAL_API(IIRFILT_MANGLE_RRRF,
                                   float,
                                   float,
                                   float)
LIQUID_IIRFILT_DEFINE_INTERNAL_API(IIRFILT_MANGLE_CRCF,
                                   liquid_float_complex,
                                   float,
                                   liquid_float_complex)
LIQUID_IIRFILT_DEFINE_INTERNAL_API(IIRFILT_MANGLE_CCCF,
                                   liquid_float_complex,
                                   liquid_float_complex,
                                   liquid_float_complex)

// fixed-point
LIQUID_IIRFILT_DEFINE_INTERNAL_API(IIRFILT_MANGLE_RRRQ16,  q16_t,  q16_t,  q16_t)
LIQUID_IIRFILT_DEFINE_INTERNAL_API(IIRFILT_MANGLE_CRCQ16, cq16_t,  q16_t, cq16_t)
LIQUID_IIRFILT_DEFINE_INTERNAL_API(IIRFILT_MANGLE_CCCQ16, cq16_t, cq16_t, cq16_t)


// 
// iirfiltsos : infinite impulse respone filter (second-order sections)
//
#define IIRFILTSOS_MANGLE_RRRF(name)  LIQUID_CONCAT(iirfiltsos_rrrf,name)
#define IIRFILTSOS_MANGLE_CRCF(name)  LIQUID_CONCAT(iirfiltsos_crcf,name)
#define IIRFILTSOS_MANGLE_CCCF(name)  LIQUID_CONCAT(iirfiltsos_cccf,name)

// fixed-point
#define IIRFILTSOS_MANGLE_RRRQ16(name)  LIQUID_CONCAT(iirfiltsos_rrrq16,name)
#define IIRFILTSOS_MANGLE_CRCQ16(name)  LIQUID_CONCAT(iirfiltsos_crcq16,name)
#define IIRFILTSOS_MANGLE_CCCQ16(name)  LIQUID_CONCAT(iirfiltsos_cccq16,name)

#define LIQUID_IIRFILTSOS_DEFINE_INTERNAL_API(IIRFILTSOS,TO,TC,TI)  \
typedef struct IIRFILTSOS(_s) * IIRFILTSOS();                   \
                                                                \
/* filter structure */                                          \
struct IIRFILTSOS(_s) {                                         \
    TC b[3];    /* feed-forward coefficients                */  \
    TC a[3];    /* feed-back coefficients                   */  \
                                                                \
    /* internal buffering                                   */  \
    TI x[3];    /* Direct form I  buffer (input)            */  \
    TO y[3];    /* Direct form I  buffer (output)           */  \
    TO v[3];    /* Direct form II buffer                    */  \
};                                                              \
                                                                \
IIRFILTSOS() IIRFILTSOS(_create)(TC * _b,                       \
                                 TC * _a);                      \
void IIRFILTSOS(_set_coefficients)(IIRFILTSOS() _q,             \
                                   TC * _b,                     \
                                   TC * _a);                    \
void IIRFILTSOS(_destroy)(IIRFILTSOS() _q);                     \
void IIRFILTSOS(_print)(IIRFILTSOS() _q);                       \
void IIRFILTSOS(_clear)(IIRFILTSOS() _q);                       \
void IIRFILTSOS(_execute)(IIRFILTSOS() _q,                      \
                          TI   _x,                              \
                          TO * _y);                             \
void IIRFILTSOS(_execute_df1)(IIRFILTSOS() _q,                  \
                              TI   _x,                          \
                              TO * _y);                         \
void IIRFILTSOS(_execute_df2)(IIRFILTSOS() _q,                  \
                              TI   _x,                          \
                              TO * _y);                         \
float IIRFILTSOS(_groupdelay)(IIRFILTSOS() _q, float _fc);

LIQUID_IIRFILTSOS_DEFINE_INTERNAL_API(IIRFILTSOS_MANGLE_RRRF,
                                      float,
                                      float,
                                      float)
LIQUID_IIRFILTSOS_DEFINE_INTERNAL_API(IIRFILTSOS_MANGLE_CRCF,
                                      liquid_float_complex,
                                      float,
                                      liquid_float_complex)
LIQUID_IIRFILTSOS_DEFINE_INTERNAL_API(IIRFILTSOS_MANGLE_CCCF,
                                      liquid_float_complex,
                                      liquid_float_complex,
                                      liquid_float_complex)

<<<<<<< HEAD
// fixed-point
LIQUID_IIRFILTSOS_DEFINE_INTERNAL_API(IIRFILTSOS_MANGLE_RRRQ16,  q16_t,  q16_t,  q16_t)
LIQUID_IIRFILTSOS_DEFINE_INTERNAL_API(IIRFILTSOS_MANGLE_CRCQ16, cq16_t,  q16_t, cq16_t)
LIQUID_IIRFILTSOS_DEFINE_INTERNAL_API(IIRFILTSOS_MANGLE_CCCQ16, cq16_t, cq16_t, cq16_t)

// msresamp
#define LIQUID_MSRESAMP_DEFINE_INTERNAL_API(MSRESAMP,TO,TC,TI)  \
                                                                \
/* execute multi-stage interpolation                    */      \
void MSRESAMP(_interp_execute)(MSRESAMP() _q,                   \
                              TI * _x,                          \
                              unsigned int _nx,                 \
                              TO * _y,                          \
                              unsigned int * _num_written);     \
                                                                \
/* execute multi-stage decimation                       */      \
void MSRESAMP(_decim_execute)(MSRESAMP() _q,                    \
                              TI * _x,                          \
                              unsigned int _nx,                 \
                              TO * _y,                          \
                              unsigned int * _num_written);     \

LIQUID_MSRESAMP_DEFINE_INTERNAL_API(MSRESAMP_MANGLE_RRRF,
                                    float,
                                    float,
                                    float)

LIQUID_MSRESAMP_DEFINE_INTERNAL_API(MSRESAMP_MANGLE_CRCF,
                                    liquid_float_complex,
                                    float,
                                    liquid_float_complex)

LIQUID_MSRESAMP_DEFINE_INTERNAL_API(MSRESAMP_MANGLE_CCCF,
                                    liquid_float_complex,
                                    liquid_float_complex,
                                    liquid_float_complex)


// symsync
#define LIQUID_SYMSYNC_DEFINE_INTERNAL_API(SYMSYNC,TO,TC,TI)    \
void SYMSYNC(_step)(SYMSYNC() _q,                               \
                    TI _x,                                      \
                    TO *_y,                                     \
                    unsigned int *_ny);                         \
void SYMSYNC(_advance_internal_loop)(SYMSYNC() _q,              \
                                     TO _mf,                    \
                                     TO _dmf);                  \
void SYMSYNC(_output_debug_file)(SYMSYNC() _q,                  \
                                 const char * _filename);

LIQUID_SYMSYNC_DEFINE_INTERNAL_API(SYMSYNC_MANGLE_RRRF, float, float, float)
LIQUID_SYMSYNC_DEFINE_INTERNAL_API(SYMSYNC_MANGLE_CRCF, liquid_float_complex, float, liquid_float_complex)

=======
>>>>>>> 47039cd8

// firdes : finite impulse response filter design

// Find approximate bandwidth adjustment factor rho based on
// filter delay and desired excess bandwdith factor.
//
//  _m      :   filter delay (symbols)
//  _beta   :   filter excess bandwidth factor (0,1)
float rkaiser_approximate_rho(unsigned int _m,
                              float _beta);

// Design frequency-shifted root-Nyquist filter based on
// the Kaiser-windowed sinc using the bisection method
//
//  _k      :   filter over-sampling rate (samples/symbol)
//  _m      :   filter delay (symbols)
//  _beta   :   filter excess bandwidth factor (0,1)
//  _dt     :   filter fractional sample delay
//  _h      :   resulting filter [size: 2*_k*_m+1]
//  _rho    :   transition bandwidth adjustment, 0 < _rho < 1
void liquid_firdes_rkaiser_bisection(unsigned int _k,
                                     unsigned int _m,
                                     float _beta,
                                     float _dt,
                                     float * _h,
                                     float * _rho);

// Design frequency-shifted root-Nyquist filter based on
// the Kaiser-windowed sinc using the quadratic method.
//
//  _k      :   filter over-sampling rate (samples/symbol)
//  _m      :   filter delay (symbols)
//  _beta   :   filter excess bandwidth factor (0,1)
//  _dt     :   filter fractional sample delay
//  _h      :   resulting filter [size: 2*_k*_m+1]
//  _rho    :   transition bandwidth adjustment, 0 < _rho < 1
void liquid_firdes_rkaiser_quadratic(unsigned int _k,
                                     unsigned int _m,
                                     float _beta,
                                     float _dt,
                                     float * _h,
                                     float * _rho);

// compute filter coefficients and determine resulting ISI
//  
//  _k      :   filter over-sampling rate (samples/symbol)
//  _m      :   filter delay (symbols)
//  _beta   :   filter excess bandwidth factor (0,1)
//  _dt     :   filter fractional sample delay
//  _rho    :   transition bandwidth adjustment, 0 < _rho < 1
//  _h      :   filter buffer [size: 2*_k*_m+1]
float liquid_firdes_rkaiser_internal_isi(unsigned int _k,
                                         unsigned int _m,
                                         float _beta,
                                         float _dt,
                                         float _rho,
                                         float * _h);

// Design flipped Nyquist/root-Nyquist filters
void liquid_firdes_fnyquist(liquid_nyquist_type _type,
                            int                 _root,
                            unsigned int        _k,
                            unsigned int        _m,
                            float               _beta,
                            float               _dt,
                            float *             _h);

// flipped exponential frequency response
void liquid_firdes_fexp_freqresponse(unsigned int _k,
                                     unsigned int _m,
                                     float        _beta,
                                     float *      _H);

// flipped hyperbolic secant frequency response
void liquid_firdes_fsech_freqresponse(unsigned int _k,
                                      unsigned int _m,
                                      float        _beta,
                                      float *      _H);

// flipped hyperbolic secant frequency response
void liquid_firdes_farcsech_freqresponse(unsigned int _k,
                                         unsigned int _m,
                                         float        _beta,
                                         float *      _H);



// initialize the frequency grid on the disjoint bounded set
void firdespm_init_grid(firdespm _q);

// compute interpolating polynomial
void firdespm_compute_interp(firdespm _q);

// compute error signal from actual response (interpolator
// output), desired response, and weights
void firdespm_compute_error(firdespm _q);

// search error curve for _r+1 extremal indices
void firdespm_iext_search(firdespm _q);

// evaluates result to determine if Remez exchange algorithm
// has converged
int firdespm_is_search_complete(firdespm _q);

// compute filter taps (coefficients) from result
void firdespm_compute_taps(firdespm _q, float * _h);

// iirdes : infinite impulse response filter design

// Sorts array _z of complex numbers into complex conjugate pairs to
// within a tolerance. Conjugate pairs are ordered by increasing real
// component with the negative imaginary element first. All pure-real
// elements are placed at the end of the array.
//
// Example:
//      v:              liquid_cplxpair(v):
//      10 + j*3        -3 - j*4
//       5 + j*0         3 + j*4
//      -3 + j*4        10 - j*3
//      10 - j*3        10 + j*3
//       3 + j*0         3 + j*0
//      -3 + j*4         5 + j*0
//
//  _z      :   complex array (size _n)
//  _n      :   number of elements in _z
//  _tol    :   tolerance for finding complex pairs
//  _p      :   resulting pairs, pure real values of _z at end
void liquid_cplxpair(float complex * _z,
                     unsigned int _n,
                     float _tol,
                     float complex * _p);

// post-process cleanup used with liquid_cplxpair
//
// once pairs have been identified and ordered, this method
// will clean up the result by ensuring the following:
//  * pairs are perfect conjugates
//  * pairs have negative imaginary component first
//  * pairs are ordered by increasing real component
//  * pure-real elements are ordered by increasing value
//
//  _p          :   pre-processed complex array [size: _n x 1]
//  _n          :   array length
//  _num_pairs  :   number of complex conjugate pairs
void liquid_cplxpair_cleanup(float complex * _p,
                             unsigned int _n,
                             unsigned int _num_pairs);

// Jacobian elliptic functions (src/filter/src/ellip.c)

// Landen transformation (_n iterations)
void landenf(float _k,
             unsigned int _n,
             float * _v);

// compute elliptic integral K(k) for _n recursions
void ellipkf(float _k,
             unsigned int _n,
             float * _K,
             float * _Kp);

// elliptic degree
float ellipdegf(float _N,
                float _k1,
                unsigned int _n);

// elliptic cd() function (_n recursions)
float complex ellip_cdf(float complex _u,
                        float _k,
                        unsigned int _n);

// elliptic inverse cd() function (_n recursions)
float complex ellip_acdf(float complex _u,
                         float _k,
                         unsigned int _n);

// elliptic sn() function (_n recursions)
float complex ellip_snf(float complex _u,
                        float _k,
                        unsigned int _n);

// elliptic inverse sn() function (_n recursions)
float complex ellip_asnf(float complex _u,
                         float _k,
                         unsigned int _n);

//
// MODULE : framing
//

// framegen64

// convert one 8-bit byte to four 2-bit symbols
//  _byte   :   input byte
//  _syms   :   output symbols [size: 4 x 1]
void framegen64_byte_to_syms(unsigned char _byte,
                             unsigned char * _syms);

// convert four 2-bit symbols into one 8-bit byte
//  _syms   :   input symbols [size: 4 x 1]
//  _byte   :   output byte
void framesync64_syms_to_byte(unsigned char * _syms,
                              unsigned char * _byte);

//
// bpacket
//

#define BPACKET_VERSION 101

// generator
void bpacketgen_compute_packet_len(bpacketgen _q);
void bpacketgen_assemble_pnsequence(bpacketgen _q);
void bpacketgen_assemble_header(bpacketgen _q);

// synchronizer
void bpacketsync_assemble_pnsequence(bpacketsync _q);
void bpacketsync_execute_seekpn(bpacketsync _q, unsigned char _bit);
void bpacketsync_execute_rxheader(bpacketsync _q, unsigned char _bit);
void bpacketsync_execute_rxpayload(bpacketsync _q, unsigned char _bit);
void bpacketsync_decode_header(bpacketsync _q);
void bpacketsync_decode_payload(bpacketsync _q);
void bpacketsync_reconfig(bpacketsync _q);


// 
// flexframe
//

#define FLEXFRAME_VERSION   (100)

// header description
// NOTE: The flexframe header can be improved with crc24, secded7264, v29
//       which also generates a 54-byte frame. Improves header decoding
//       by about 1 dB (99% probability of decoding with SNR = -1 dB);
//       however this requires that the 'libfec' libraries are installed.
#define FLEXFRAME_H_USER    (14)                    // user-defined array
#define FLEXFRAME_H_DEC     (FLEXFRAME_H_USER+6)    // decoded length
#define FLEXFRAME_H_CRC     (LIQUID_CRC_32)         // header CRC
#define FLEXFRAME_H_FEC0    (LIQUID_FEC_SECDED7264) // header FEC (inner)
#define FLEXFRAME_H_FEC1    (LIQUID_FEC_HAMMING84)  // header FEC (outer)
#define FLEXFRAME_H_ENC     (54)                    // encoded length
//#define FLEXFRAME_H_MOD     (LIQUID_MODEM_BPSK)   // modulation scheme
//#define FLEXFRAME_H_BPS     (1)                   // modulation depth
#define FLEXFRAME_H_SYM     (432)                   // number of symbols


// 
// gmskframe
//

#define GMSKFRAME_VERSION   (3)

// header description
#define GMSKFRAME_H_USER    (8)                     // user-defined array
#define GMSKFRAME_H_DEC     (GMSKFRAME_H_USER+5)    // decoded length
#define GMSKFRAME_H_CRC     (LIQUID_CRC_32)         // header CRC
#define GMSKFRAME_H_FEC     (LIQUID_FEC_HAMMING128) // header FEC
#define GMSKFRAME_H_ENC     (26)                    // encoded length (bytes)
#define GMSKFRAME_H_SYM     (208)                   // number of encoded bits


// 
// ofdmflexframe
//

#define OFDMFLEXFRAME_VERSION   (104)

// header description
#define OFDMFLEXFRAME_H_USER    (8)                         // user-defined array
#define OFDMFLEXFRAME_H_DEC     (OFDMFLEXFRAME_H_USER+6)    // decoded length
#define OFDMFLEXFRAME_H_CRC     (LIQUID_CRC_32)             // header CRC
#define OFDMFLEXFRAME_H_FEC     (LIQUID_FEC_GOLAY2412)      // header FEC
#define OFDMFLEXFRAME_H_ENC     (36)                        // encoded length
#define OFDMFLEXFRAME_H_MOD     (LIQUID_MODEM_BPSK)         // modulation scheme
#define OFDMFLEXFRAME_H_BPS     (1)                         // modulation depth
#define OFDMFLEXFRAME_H_SYM     (288)                       // number of symbols

// 
// ofdmflexframegen
//

// reconfigure internal buffers, objects, etc.
void ofdmflexframegen_reconfigure(ofdmflexframegen _q);

// encode header
void ofdmflexframegen_encode_header(ofdmflexframegen _q);

// modulate header
void ofdmflexframegen_modulate_header(ofdmflexframegen _q);

// write first S0 symbol
void ofdmflexframegen_write_S0a(ofdmflexframegen _q,
                                float complex * _buffer);

// write second S0 symbol
void ofdmflexframegen_write_S0b(ofdmflexframegen _q,
                                float complex * _buffer);

// write S1 symbol
void ofdmflexframegen_write_S1(ofdmflexframegen _q,
                               float complex * _buffer);

// write header symbol
void ofdmflexframegen_write_header(ofdmflexframegen _q,
                                   float complex * _buffer);

// write payload symbol
void ofdmflexframegen_write_payload(ofdmflexframegen _q,
                                    float complex * _buffer);

// 
// ofdmflexframesync
//

// internal callback
int ofdmflexframesync_internal_callback(float complex * _X,
                                        unsigned char * _p,
                                        unsigned int    _M,
                                        void * _userdata);

// receive header data
void ofdmflexframesync_rxheader(ofdmflexframesync _q,
                                float complex * _X);

// decode header
void ofdmflexframesync_decode_header(ofdmflexframesync _q);

// receive payload data
void ofdmflexframesync_rxpayload(ofdmflexframesync _q,
                                float complex * _X);


//
// MODULE : math
//

// internal trig helper functions

// complex rotation vector: cexpf(_Complex_I*THETA)
#define liquid_cexpjf(THETA) (cosf(THETA) + _Complex_I*sinf(THETA))

// polynomials
#define LIQUID_POLY_DEFINE_INTERNAL_API(POLY,T,TC)          \
void POLY(_findroots_durandkerner)(T * _p,                  \
                                   unsigned int _k,         \
                                   TC * _roots);            \
void POLY(_findroots_bairstow)(T * _p,                      \
                               unsigned int _k,             \
                               TC * _roots);                \
void POLY(_findroots_bairstow_recursion)(T * _p,            \
                                         unsigned int _k,   \
                                         T * _p1,           \
                                         T * _u,            \
                                         T * _v);

LIQUID_POLY_DEFINE_INTERNAL_API(POLY_MANGLE_DOUBLE,
                                double,
                                double complex)

LIQUID_POLY_DEFINE_INTERNAL_API(POLY_MANGLE_FLOAT,
                                float,
                                float complex)

LIQUID_POLY_DEFINE_INTERNAL_API(POLY_MANGLE_CDOUBLE,
                                double complex,
                                double complex)

LIQUID_POLY_DEFINE_INTERNAL_API(POLY_MANGLE_CFLOAT,
                                float complex,
                                float complex)



//
// MODULE : matrix
//

// large macro
//   MATRIX : name-mangling macro
//   T      : data type
#define LIQUID_MATRIX_DEFINE_INTERNAL_API(MATRIX,T)             \
T    MATRIX(_det2x2)(T * _x,                                    \
                     unsigned int _rx,                          \
                     unsigned int _cx);


LIQUID_MATRIX_DEFINE_INTERNAL_API(MATRIX_MANGLE_FLOAT,   float)
LIQUID_MATRIX_DEFINE_INTERNAL_API(MATRIX_MANGLE_DOUBLE,  double)

LIQUID_MATRIX_DEFINE_INTERNAL_API(MATRIX_MANGLE_CFLOAT,  liquid_float_complex)
LIQUID_MATRIX_DEFINE_INTERNAL_API(MATRIX_MANGLE_CDOUBLE, liquid_double_complex)


// sparse 'alist' matrix type (similar to MacKay, Davey Lafferty convention)
// large macro
//   SMATRIX    : name-mangling macro
//   T          : primitive data type
#define LIQUID_SMATRIX_DEFINE_INTERNAL_API(SMATRIX,T)           \
                                                                \
void SMATRIX(_reset_max_mlist)(SMATRIX() _q);                   \
void SMATRIX(_reset_max_nlist)(SMATRIX() _q);                   \

LIQUID_SMATRIX_DEFINE_INTERNAL_API(SMATRIX_MANGLE_BOOL,  unsigned char)
LIQUID_SMATRIX_DEFINE_INTERNAL_API(SMATRIX_MANGLE_FLOAT, float)
LIQUID_SMATRIX_DEFINE_INTERNAL_API(SMATRIX_MANGLE_INT,   short int)

// search for index placement in list
unsigned short int smatrix_indexsearch(unsigned short int * _list,
                                       unsigned int         _num_elements,
                                       unsigned short int   _value);




//
// MODULE : modem
//

// Macro    :   MODEM
//  MODEM   :   name-mangling macro
//  T       :   primitive data type
//  TC      :   primitive data type (complex)
#define LIQUID_MODEM_DEFINE_INTERNAL_API(MODEM,T,TC)            \
                                                                \
/* initialize a generic modem object */                         \
void MODEM(_init)(MODEM() _q, unsigned int _bits_per_symbol);   \
                                                                \
/* initialize symbol map for fast modulation */                 \
void MODEM(_init_map)(MODEM() _q);                              \
                                                                \
/* generic modem create routines */                             \
MODEM() MODEM(_create_ask)( unsigned int _bits_per_symbol);     \
MODEM() MODEM(_create_qam)( unsigned int _bits_per_symbol);     \
MODEM() MODEM(_create_psk)( unsigned int _bits_per_symbol);     \
MODEM() MODEM(_create_dpsk)(unsigned int _bits_per_symbol);     \
MODEM() MODEM(_create_apsk)(unsigned int _bits_per_symbol);     \
MODEM() MODEM(_create_arb)( unsigned int _bits_per_symbol);     \
                                                                \
/* Initialize arbitrary modem constellation with        */      \
/* floating-point constellation array                   */      \
void MODEM(_arb_init)(MODEM()         _q,                       \
                      float complex * _symbol_map,              \
                      unsigned int    _len);                    \
                                                                \
/* Initialize arb modem constellation from external file */     \
void MODEM(_arb_init_file)(MODEM() _q, char * _filename);       \
                                                                \
/* specific modem create routines */                            \
MODEM() MODEM(_create_bpsk)(void);                              \
MODEM() MODEM(_create_qpsk)(void);                              \
MODEM() MODEM(_create_ook)(void);                               \
MODEM() MODEM(_create_sqam32)(void);                            \
MODEM() MODEM(_create_sqam128)(void);                           \
MODEM() MODEM(_create_V29)(void);                               \
MODEM() MODEM(_create_arb16opt)(void);                          \
MODEM() MODEM(_create_arb32opt)(void);                          \
MODEM() MODEM(_create_arb64opt)(void);                          \
MODEM() MODEM(_create_arb128opt)(void);                         \
MODEM() MODEM(_create_arb256opt)(void);                         \
MODEM() MODEM(_create_arb64vt)(void);                           \
                                                                \
/* Scale arbitrary modem energy to unity */                     \
void MODEM(_arb_scale)(MODEM() _q);                             \
                                                                \
/* Balance I/Q */                                               \
void MODEM(_arb_balance_iq)(MODEM() _q);                        \
                                                                \
/* modulate using symbol map (look-up table) */                 \
void MODEM(_modulate_map)(MODEM()      _q,                      \
                          unsigned int _sym_in,                 \
                          TC *         _y);                     \
                                                                \
/* modem modulate routines */                                   \
void MODEM(_modulate_ask)      ( MODEM(), unsigned int, TC *);  \
void MODEM(_modulate_qam)      ( MODEM(), unsigned int, TC *);  \
void MODEM(_modulate_psk)      ( MODEM(), unsigned int, TC *);  \
void MODEM(_modulate_dpsk)     ( MODEM(), unsigned int, TC *);  \
void MODEM(_modulate_arb)      ( MODEM(), unsigned int, TC *);  \
void MODEM(_modulate_apsk)     ( MODEM(), unsigned int, TC *);  \
void MODEM(_modulate_bpsk)     ( MODEM(), unsigned int, TC *);  \
void MODEM(_modulate_qpsk)     ( MODEM(), unsigned int, TC *);  \
void MODEM(_modulate_ook)      ( MODEM(), unsigned int, TC *);  \
void MODEM(_modulate_sqam32)   ( MODEM(), unsigned int, TC *);  \
void MODEM(_modulate_sqam128)  ( MODEM(), unsigned int, TC *);  \
                                                                \
/* modem demodulate routines */                                 \
void MODEM(_demodulate_ask)    ( MODEM(), TC, unsigned int *);  \
void MODEM(_demodulate_qam)    ( MODEM(), TC, unsigned int *);  \
void MODEM(_demodulate_psk)    ( MODEM(), TC, unsigned int *);  \
void MODEM(_demodulate_dpsk)   ( MODEM(), TC, unsigned int *);  \
void MODEM(_demodulate_arb)    ( MODEM(), TC, unsigned int *);  \
void MODEM(_demodulate_apsk)   ( MODEM(), TC, unsigned int *);  \
void MODEM(_demodulate_bpsk)   ( MODEM(), TC, unsigned int *);  \
void MODEM(_demodulate_qpsk)   ( MODEM(), TC, unsigned int *);  \
void MODEM(_demodulate_ook)    ( MODEM(), TC, unsigned int *);  \
void MODEM(_demodulate_sqam32) ( MODEM(), TC, unsigned int *);  \
void MODEM(_demodulate_sqam128)( MODEM(), TC, unsigned int *);  \
                                                                \
/* modem demodulate (soft) routines */                          \
void MODEM(_demodulate_soft_bpsk)(MODEM()         _q,           \
                                  TC              _x,           \
                                  unsigned int *  _sym_out,     \
                                  unsigned char * _soft_bits);  \
void MODEM(_demodulate_soft_qpsk)(MODEM()         _q,           \
                                  TC              _x,           \
                                  unsigned int *  _sym_out,     \
                                  unsigned char * _soft_bits);  \
void MODEM(_demodulate_soft_arb)( MODEM()         _q,           \
                                  TC              _x,           \
                                  unsigned int *  _sym_out,     \
                                  unsigned char * _soft_bits);  \
                                                                \
/* generate soft demodulation look-up table */                  \
void MODEM(_demodsoft_gentab)(MODEM()      _q,                  \
                              unsigned int _p);                 \
                                                                \
/* generic soft demodulation routine using nearest-neighbors */ \
/* look-up table                                             */ \
void MODEM(_demodulate_soft_table)(MODEM()         _q,          \
                                   TC              _x,          \
                                   unsigned int *  _sym_out,    \
                                   unsigned char * _soft_bits); \
                                                                \
/* Demodulate a linear symbol constellation using dynamic   */  \
/* threshold calculation                                    */  \
/*  _v      :   input value             */                      \
/*  _m      :   bits per symbol         */                      \
/*  _alpha  :   scaling factor          */                      \
/*  _s      :   demodulated symbol      */                      \
/*  _res    :   residual                */                      \
void MODEM(_demodulate_linear_array)(T              _v,         \
                                     unsigned int   _m,         \
                                     T              _alpha,     \
                                     unsigned int * _s,         \
                                     T *            _res);      \
                                                                \
/* Demodulate a linear symbol constellation using           */  \
/* refereneced lookup table                                 */  \
/*  _v      :   input value             */                      \
/*  _m      :   bits per symbol         */                      \
/*  _ref    :   array of thresholds     */                      \
/*  _s      :   demodulated symbol      */                      \
/*  _res    :   residual                */                      \
void MODEM(_demodulate_linear_array_ref)(T              _v,     \
                                         unsigned int   _m,     \
                                         T *            _ref,   \
                                         unsigned int * _s,     \
                                         T *            _res);  \



// define internal modem APIs
LIQUID_MODEM_DEFINE_INTERNAL_API(LIQUID_MODEM_MANGLE_FLOAT,float,float complex)
LIQUID_MODEM_DEFINE_INTERNAL_API(LIQUID_MODEM_MANGLE_Q16,  q16_t,cq16_t)

//
// modem constants
//

// APSK constants (container for apsk structure definitions)
struct liquid_apsk_s {
    modulation_scheme scheme;   // APSK modulation scheme
    unsigned int    num_levels; // number of rings
    unsigned int *  p;          // number of symbols per ring
    float *         r;          // radius of each ring
    float *         phi;        // phase offset of each ring
    float *         r_slicer;   // radius slicer
    unsigned char * map;        // symbol mapping
};

extern struct liquid_apsk_s liquid_apsk4;
extern struct liquid_apsk_s liquid_apsk8;
extern struct liquid_apsk_s liquid_apsk16;
extern struct liquid_apsk_s liquid_apsk32;
extern struct liquid_apsk_s liquid_apsk64;
extern struct liquid_apsk_s liquid_apsk128;
extern struct liquid_apsk_s liquid_apsk256;


// 'square' 32-QAM (first quadrant)
extern const float complex modem_arb_sqam32[8];

// 'square' 128-QAM (first quadrant)
extern const float complex modem_arb_sqam128[32];

// V.29 star constellation
extern const float complex modem_arb_V29[16];

// Virginia Tech logo
extern const float complex modem_arb_vt64[64];

// optimal QAM constellations
extern const float complex modem_arb16opt[16];
extern const float complex modem_arb32opt[32];
extern const float complex modem_arb64opt[64];
extern const float complex modem_arb128opt[128];
extern const float complex modem_arb256opt[256];


//
// MODULE : multicarrier
//

// ofdm frame (common)

// generate short sequence symbols
//  _p      :   subcarrier allocation array
//  _M      :   total number of subcarriers
//  _S0     :   output symbol (freq)
//  _s0     :   output symbol (time)
//  _M_S0   :   total number of enabled subcarriers in S0
void ofdmframe_init_S0(unsigned char * _p,
                       unsigned int    _M,
                       float complex * _S0,
                       float complex * _s0,
                       unsigned int *  _M_S0);

// generate long sequence symbols
//  _p      :   subcarrier allocation array
//  _M      :   total number of subcarriers
//  _S1     :   output symbol (freq)
//  _s1     :   output symbol (time)
//  _M_S1   :   total number of enabled subcarriers in S1
void ofdmframe_init_S1(unsigned char * _p,
                       unsigned int    _M,
                       float complex * _S1,
                       float complex * _s1,
                       unsigned int *  _M_S1);

// generate symbol (add cyclic prefix/postfix, overlap)
void ofdmframegen_gensymbol(ofdmframegen    _q,
                            float complex * _buffer);

void ofdmframesync_cpcorrelate(ofdmframesync _q);
void ofdmframesync_findrxypeak(ofdmframesync _q);
void ofdmframesync_rxpayload(ofdmframesync _q);

void ofdmframesync_execute_seekplcp(ofdmframesync _q);
void ofdmframesync_execute_S0a(ofdmframesync _q);
void ofdmframesync_execute_S0b(ofdmframesync _q);
void ofdmframesync_execute_S1( ofdmframesync _q);
void ofdmframesync_execute_rxsymbols(ofdmframesync _q);

void ofdmframesync_S0_metrics(ofdmframesync _q,
                              float complex * _G,
                              float complex * _s_hat);

// estimate short sequence gain
//  _q      :   ofdmframesync object
//  _x      :   input array (time)
//  _G      :   output gain (freq)
void ofdmframesync_estimate_gain_S0(ofdmframesync   _q,
                                    float complex * _x,
                                    float complex * _G);

// estimate long sequence gain
//  _q      :   ofdmframesync object
//  _x      :   input array (time)
//  _G      :   output gain (freq)
void ofdmframesync_estimate_gain_S1(ofdmframesync _q,
                                    float complex * _x,
                                    float complex * _G);

// estimate complex equalizer gain from G0 and G1
//  _q      :   ofdmframesync object
//  _ntaps  :   number of time-domain taps for smoothing
void ofdmframesync_estimate_eqgain(ofdmframesync _q,
                                   unsigned int _ntaps);

// estimate complex equalizer gain from G0 and G1 using polynomial fit
//  _q      :   ofdmframesync object
//  _order  :   polynomial order
void ofdmframesync_estimate_eqgain_poly(ofdmframesync _q,
                                        unsigned int _order);

// recover symbol, correcting for gain, pilot phase, etc.
void ofdmframesync_rxsymbol(ofdmframesync _q);

// 
// MODULE : nco (numerically-controlled oscillator)
//


// 
// MODULE : optim (non-linear optimization)
//

// optimization threshold switch
//  _u0         :   first utility
//  _u1         :   second utility
//  _minimize   :   minimize flag
//
// returns:
//  (_u0 > _u1) if (_minimize == 1)
//  (_u0 < _u1) otherwise
int optim_threshold_switch(float _u0,
                           float _u1,
                           int _minimize);

// compute the gradient of a function at a particular point
//  _utility    :   user-defined function
//  _userdata   :   user-defined data object
//  _x          :   operating point, [size: _n x 1]
//  _n          :   dimensionality of search
//  _delta      :   step value for which to compute gradient
//  _gradient   :   resulting gradient
void gradsearch_gradient(utility_function _utility,
                         void  *          _userdata,
                         float *          _x,
                         unsigned int     _n,
                         float            _delta,
                         float *          _gradient);

// execute line search; loosely solve:
//
//    min|max phi(alpha) := f(_x - alpha*_p)
//
// and return best guess at alpha that achieves this
//
//  _utility    :   user-defined function
//  _userdata   :   user-defined data object
//  _direction  :   search direction (e.g. LIQUID_OPTIM_MINIMIZE)
//  _n          :   dimensionality of search
//  _x          :   operating point, [size: _n x 1]
//  _p          :   normalized gradient, [size: _n x 1]
//  _alpha      :   initial step size
float gradsearch_linesearch(utility_function _utility,
                            void  *          _userdata,
                            int              _direction,
                            unsigned int     _n,
                            float *          _x,
                            float *          _p,
                            float            _alpha);

// normalize vector, returning its l2-norm
float gradsearch_norm(float *      _v,
                      unsigned int _n);


// quasi-Newton search object
struct qnsearch_s {
    float* v;           // vector to optimize (externally allocated)
    unsigned int num_parameters;    // number of parameters to optimize [n]

    float gamma;        // nominal stepsize
    float delta;        // differential used to compute (estimate) derivative
    float dgamma;       // decremental gamma parameter
    float gamma_hat;    // step size (decreases each epoch)
    float* v_prime;     // temporary vector array
    float* dv;          // parameter step vector

    float * B;          // approximate Hessian matrix inverse [n x n]
    float * H;          // Hessian matrix

    float* p;           // search direction
    float* gradient;    // gradient approximation
    float* gradient0;   // gradient approximation (previous step)

    // External utility function.
    utility_function get_utility;
    float utility;      // current utility
    void * userdata;    // userdata pointer passed to utility callback
    int minimize;       // minimize/maximimze utility (search direction)
};

// compute gradient(x_k)
void qnsearch_compute_gradient(qnsearch _q);

// compute the norm of the gradient(x_k)
void qnsearch_normalize_gradient(qnsearch _q);

// compute Hessian (estimate)
void qnsearch_compute_Hessian(qnsearch _q);

// compute the updated inverse hessian matrix using the Broyden, Fletcher,
// Goldfarb & Shanno method (BFGS)
void qnsearch_update_hessian_bfgs(qnsearch _q);


// Chromosome structure used in genetic algorithm searches
struct chromosome_s {
    unsigned int num_traits;            // number of represented traits
    unsigned int * bits_per_trait;      // bits to represent each trait
    unsigned long * max_value;          // maximum representable integer value
    unsigned long * traits;             // chromosome data

    unsigned int num_bits;              // total number of bits
};

struct gasearch_s {
    chromosome * population;            // population of chromosomes
    unsigned int population_size;       // size of the population
    unsigned int selection_size;        // number of 
    float mutation_rate;                // rate of mutation

    unsigned int num_parameters;        // number of parameters to optimize
    unsigned int bits_per_chromosome;   // total number of bits in each chromosome

    float *utility;                     // utility array
    unsigned int *rank;                 // rank indices of chromosomes (best to worst)

    chromosome c;                       // copy of best chromosome, optimal solution
    float utility_opt;                  // optimum utility (fitness of best solution)

    // External utility function.
    //
    // The success of a GA search algorithm is contingent upon the
    // design of a good utility function.  It should meet the following
    // criteria:
    //   - monotonically increasing (never flat)
    //   - efficient to compute
    //   - maps the [0,1] bounded output vector to desired range
    //   - for multiple objectives, utility should be high \em only when
    //         all objectives are met (multiplicative, not additive)
    gasearch_utility get_utility;       // utility function pointer
    void * userdata;                    // object to optimize
    int minimize;                       // minimize/maximize utility (search direction)
};

//
// gasearch internal methods
//

// evaluate fitness of entire population
void gasearch_evaluate(gasearch _q);

// crossover population
void gasearch_crossover(gasearch _q);

// mutate population
void gasearch_mutate(gasearch _q);

// rank population by fitness
void gasearch_rank(gasearch _q);

// sort values by index
//  _v          :   input values [size: _len x 1]
//  _rank       :   output rank array (indices) [size: _len x 1]
//  _len        :   length of input array
//  _descending :   descending/ascending
void optim_sort(float *_v,
                unsigned int * _rank,
                unsigned int _len,
                int _descending);


//
// MODULE : random
//

#define randf_inline() ((float) rand() / (float) RAND_MAX)

float complex icrandnf();

// generate x ~ Gamma(delta,1)
float randgammaf_delta(float _delta);

// data scrambler masks
#define LIQUID_SCRAMBLE_MASK0   (0xb4)
#define LIQUID_SCRAMBLE_MASK1   (0x6a)
#define LIQUID_SCRAMBLE_MASK2   (0x8b)
#define LIQUID_SCRAMBLE_MASK3   (0xc5)

//
// MODULE : sequence
//

// maximal-length sequence
struct msequence_s {
    unsigned int m;     // length generator polynomial, shift register
    unsigned int g;     // generator polynomial
    unsigned int a;     // initial shift register state, default: 1

    unsigned int n;     // length of sequence, n = (2^m)-1
    unsigned int v;     // shift register
    unsigned int b;     // return bit
};

// Default msequence generator objects
extern struct msequence_s msequence_default[16];


//
// MODULE : utility
//

// number of ones in a byte
//  0   0000 0000   :   0
//  1   0000 0001   :   1
//  2   0000 0010   :   1
//  3   0000 0011   :   2
//  4   0000 0100   :   1
//  ...
//  126 0111 1110   :   6
//  127 0111 1111   :   7
//  128 1000 0000   :   1
//  129 1000 0001   :   2
//  ...
//  253 1111 1101   :   7
//  254 1111 1110   :   7
//  255 1111 1111   :   8
extern const unsigned char liquid_c_ones[256];

// Count the number of ones in an integer, inline insertion
#define liquid_count_ones_uint16(x) (           \
    liquid_c_ones[  (x)      & 0xff ] +         \
    liquid_c_ones[ ((x)>>8)  & 0xff ])

#define liquid_count_ones_uint24(x) (           \
    liquid_c_ones[  (x)      & 0xff ] +         \
    liquid_c_ones[ ((x)>> 8) & 0xff ] +         \
    liquid_c_ones[ ((x)>>16) & 0xff ])

#define liquid_count_ones_uint32(x) (           \
    liquid_c_ones[  (x)      & 0xff ] +         \
    liquid_c_ones[ ((x)>> 8) & 0xff ] +         \
    liquid_c_ones[ ((x)>>16) & 0xff ] +         \
    liquid_c_ones[ ((x)>>24) & 0xff ])


// number of ones in a byte, modulo 2
//  0   0000 0000   :   0
//  1   0000 0001   :   1
//  2   0000 0010   :   1
//  3   0000 0011   :   0
//  4   0000 0100   :   1
//  ...
//  126 0111 1110   :   0
//  127 0111 1111   :   1
//  128 1000 0000   :   1
//  129 1000 0001   :   0
//  ...
//  253 1111 1101   :   1
//  254 1111 1110   :   1
//  255 1111 1111   :   0
extern const unsigned char liquid_c_ones_mod2[256];

// Count the number of ones in an integer modulo 2, inline insertion
#define liquid_count_ones_mod2_uint16(x) ((         \
    liquid_c_ones_mod2[  (x)      & 0xff ] +        \
    liquid_c_ones_mod2[ ((x)>>8)  & 0xff ]) % 2)

#define liquid_count_ones_mod2_uint32(x) ((         \
    liquid_c_ones_mod2[  (x)       & 0xff ] +       \
    liquid_c_ones_mod2[ ((x)>> 8)  & 0xff ] +       \
    liquid_c_ones_mod2[ ((x)>>16)  & 0xff ] +       \
    liquid_c_ones_mod2[ ((x)>>24)  & 0xff ]) % 2)

// compute binary dot-products (inline pre-processor macros)
#define liquid_bdotprod_uint8(x,y)  liquid_c_ones_mod2[(x)&(y)]
#define liquid_bdotprod_uint16(x,y) liquid_count_ones_mod2_uint16((x)&(y))
#define liquid_bdotprod_uint32(x,y) liquid_count_ones_mod2_uint32((x)&(y))

// number of leading zeros in byte
extern unsigned int liquid_c_leading_zeros[256];

// byte reversal and manipulation
extern const unsigned char liquid_reverse_byte_gentab[256];
#endif // __LIQUID_INTERNAL_H__
<|MERGE_RESOLUTION|>--- conflicted
+++ resolved
@@ -906,62 +906,11 @@
                                       liquid_float_complex,
                                       liquid_float_complex)
 
-<<<<<<< HEAD
 // fixed-point
 LIQUID_IIRFILTSOS_DEFINE_INTERNAL_API(IIRFILTSOS_MANGLE_RRRQ16,  q16_t,  q16_t,  q16_t)
 LIQUID_IIRFILTSOS_DEFINE_INTERNAL_API(IIRFILTSOS_MANGLE_CRCQ16, cq16_t,  q16_t, cq16_t)
 LIQUID_IIRFILTSOS_DEFINE_INTERNAL_API(IIRFILTSOS_MANGLE_CCCQ16, cq16_t, cq16_t, cq16_t)
 
-// msresamp
-#define LIQUID_MSRESAMP_DEFINE_INTERNAL_API(MSRESAMP,TO,TC,TI)  \
-                                                                \
-/* execute multi-stage interpolation                    */      \
-void MSRESAMP(_interp_execute)(MSRESAMP() _q,                   \
-                              TI * _x,                          \
-                              unsigned int _nx,                 \
-                              TO * _y,                          \
-                              unsigned int * _num_written);     \
-                                                                \
-/* execute multi-stage decimation                       */      \
-void MSRESAMP(_decim_execute)(MSRESAMP() _q,                    \
-                              TI * _x,                          \
-                              unsigned int _nx,                 \
-                              TO * _y,                          \
-                              unsigned int * _num_written);     \
-
-LIQUID_MSRESAMP_DEFINE_INTERNAL_API(MSRESAMP_MANGLE_RRRF,
-                                    float,
-                                    float,
-                                    float)
-
-LIQUID_MSRESAMP_DEFINE_INTERNAL_API(MSRESAMP_MANGLE_CRCF,
-                                    liquid_float_complex,
-                                    float,
-                                    liquid_float_complex)
-
-LIQUID_MSRESAMP_DEFINE_INTERNAL_API(MSRESAMP_MANGLE_CCCF,
-                                    liquid_float_complex,
-                                    liquid_float_complex,
-                                    liquid_float_complex)
-
-
-// symsync
-#define LIQUID_SYMSYNC_DEFINE_INTERNAL_API(SYMSYNC,TO,TC,TI)    \
-void SYMSYNC(_step)(SYMSYNC() _q,                               \
-                    TI _x,                                      \
-                    TO *_y,                                     \
-                    unsigned int *_ny);                         \
-void SYMSYNC(_advance_internal_loop)(SYMSYNC() _q,              \
-                                     TO _mf,                    \
-                                     TO _dmf);                  \
-void SYMSYNC(_output_debug_file)(SYMSYNC() _q,                  \
-                                 const char * _filename);
-
-LIQUID_SYMSYNC_DEFINE_INTERNAL_API(SYMSYNC_MANGLE_RRRF, float, float, float)
-LIQUID_SYMSYNC_DEFINE_INTERNAL_API(SYMSYNC_MANGLE_CRCF, liquid_float_complex, float, liquid_float_complex)
-
-=======
->>>>>>> 47039cd8
 
 // firdes : finite impulse response filter design
 
