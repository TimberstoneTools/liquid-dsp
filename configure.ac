## 
## Copyright (c) 2007, 2008, 2009, 2010, 2011, 2012, 2013 Joseph Gaeddert
##
## This file is part of liquid.
##
## liquid is free software: you can redistribute it and/or modify
## it under the terms of the GNU General Public License as published by
## the Free Software Foundation, either version 3 of the License, or
## (at your option) any later version.
##
## liquid is distributed in the hope that it will be useful,
## but WITHOUT ANY WARRANTY; without even the implied warranty of
## MERCHANTABILITY or FITNESS FOR A PARTICULAR PURPOSE.  See the
## GNU General Public License for more details.
##
## You should have received a copy of the GNU General Public License
## along with liquid.  If not, see <http://www.gnu.org/licenses/>.

# 
# liquid-dsp library configure
# Process with autoconf to generate configure script
#

AC_INIT([liquid-dsp],[1.2.0],[support@liquidsdr.org])
AC_CONFIG_SRCDIR([src/libliquid.c])

# permit auxiliary scripts directory (e.g. config.sub, config.guess, install-sh)
AC_CONFIG_AUX_DIR(scripts/)

# Specify 'C' language
AC_LANG(C)

# Autoheader
AH_TEMPLATE([LIQUID_FFTOVERRIDE],  [Force internal FFT even if libfftw is available])

AC_CONFIG_HEADER(config.h)
AH_TOP([
#ifndef __LIQUID_CONFIG_H__
#define __LIQUID_CONFIG_H__
])
AH_BOTTOM([
#endif // __LIQUID_CONFIG_H__
])

# Configure options

AC_ARG_ENABLE(debug,
    AS_HELP_STRING([--enable-debug],[debug]),
    [DEBUG_OPTION="-DDEBUG"],
    [DEBUG_OPTION=""]
)

AC_ARG_ENABLE(profile,
    AS_HELP_STRING([--enable-profile],[profile]),
    [PROFILE_OPTION="-pg"; CLIB="-lc_p"],
    [PROFILE_OPTION="";    CLIB="-lc"],
)

AC_ARG_ENABLE(fftoverride,
    AS_HELP_STRING([--enable-fftoverride],[use internal fft even if libfftw is available]),
    [AC_DEFINE(LIQUID_FFTOVERRIDE)],
    [],
)

# Check for necessary programs
AC_PROG_CC
AC_PROG_SED
AC_PROG_GREP
AC_PROG_INSTALL
AC_PROG_RANLIB

# Check for necessary libraries, library functions
AC_FUNC_ERROR_AT_LINE
AC_FUNC_MALLOC
AC_FUNC_REALLOC

# AC_CHECK_LIB (library, function, [action-if-found], [action-if-not-found], [other-libraries])
AC_CHECK_LIB([c],[main], [],[AC_MSG_ERROR(Could not use standard C library)],   [])
AC_CHECK_LIB([m],[main], [],[AC_MSG_ERROR(Could not use standard math library)],[])

# AC_CHECK_FUNC(function, [action-if-found], [action-if-not-found])
AC_CHECK_FUNC([malloc],  [],[AC_MSG_ERROR(Could not use malloc())])
AC_CHECK_FUNC([realloc], [],[AC_MSG_ERROR(Could not use realloc())],)
AC_CHECK_FUNC([free],    [],[AC_MSG_ERROR(Could not use free())],)
AC_CHECK_FUNC([memset],  [],[AC_MSG_ERROR(Could not use memset())],)
AC_CHECK_FUNC([memmove], [],[AC_MSG_ERROR(Could not use memove())],)

AC_CHECK_FUNC([sinf],    [],[AC_MSG_ERROR(Could not use sinf())],)
AC_CHECK_FUNC([cosf],    [],[AC_MSG_ERROR(Could not use cosf())],)
AC_CHECK_FUNC([expf],    [],[AC_MSG_ERROR(Could not use expf())],)
AC_CHECK_FUNC([cargf],   [],[AC_MSG_ERROR(Could not use cargf())],)
AC_CHECK_FUNC([cexpf],   [],[AC_MSG_ERROR(Could not use cexpf())],)
AC_CHECK_FUNC([crealf],  [],[AC_MSG_ERROR(Could not use crealf())],)
AC_CHECK_FUNC([cimagf],  [],[AC_MSG_ERROR(Could not use cimagf())],)
AC_CHECK_FUNC([sqrtf],   [],[AC_MSG_ERROR(Could not use sqrtf())],)

# Check for necessary header files
AC_CHECK_HEADERS([stdio.h stdlib.h complex.h string.h getopt.h sys/resource.h float.h inttypes.h limits.h stdlib.h string.h unistd.h])
if test -z "$HAVE_stdio.h"
then
    AC_MSG_ERROR([Need stdio.h!])
fi

# Check for optional header files, libraries, programs
AC_CHECK_HEADERS(fec.h fftw3.h)
AC_CHECK_LIB([fftw3f], [fftwf_plan_dft_1d], [],
             [AC_MSG_WARN(fftw3 library useful but not required)],
             [])
AC_CHECK_LIB([fec], [create_viterbi27], [],
             [AC_MSG_WARN(fec library useful but not required)],
             [])
#AC_CHECK_LIB([liquidfpm], [q32_mul], [],
#             [AC_MSG_WARN(fixed-point math library useful but not required)],
#             [])

# check for programs (documentation)
AC_CHECK_PROG(PDFLATEX, pdflatex, pdflatex, no)
if [ test "x$PDFLATEX" == "xno" ]; then
    AC_MSG_WARN(pdflatex required to build documentation)
fi
AC_CHECK_PROG(BIBTEX, bibtex, bibtex, no)
if [ test "x$BIBTEX" == "xno" ]; then
    AC_MSG_WARN(bibtex required to build documentation)
fi
AC_CHECK_PROG(EPSTOPDF, epstopdf, epstopdf, no)
if [ test "x$EPSTOPDF" == "xno" ]; then
    AC_MSG_WARN(epstopdf required to build documentation)
fi
AC_CHECK_PROG(GNUPLOT, gnuplot, gnuplot, no)
if [ test "x$GNUPLOT" == "xno" ]; then
    AC_MSG_WARN(gnuplot required to build documentation)
fi
AC_CHECK_PROG(PYGMENTIZE,   pygmentize,     pygmentize,     no)
AC_CHECK_PROG(PYGMENTIZE24, pygmentize-2.4, pygmentize-2.4, no)
if [ test "$PYGMENTIZE" == "no" ]; then
    if [ test "$PYGMENTIZE24" == "no" ]; then
        # use uglier, but functional built-in homebrewed code listing generator
        AC_MSG_WARN(pygmentize not found; using ./scripts/liquid-pygmentize.py as ugly alternative)
        PYGMENTIZE="./scripts/liquid-pygmentize.py"
    else
        PYGMENTIZE="pygmentize-2.4"
    fi
fi


# Checks for typedefs, structures, and compiler characteristics.
AC_C_INLINE
AC_TYPE_SIZE_T
AC_TYPE_UINT32_T
AC_TYPE_UINT8_T

# Check size of certain variables
AC_CHECK_SIZEOF(int)
AC_CHECK_SIZEOF(unsigned int)

# AX_GCC_ARCHFLAG([PORTABLE?], [ACTION-SUCCESS], [ACTION-FAILURE])
# Try to guess the "native" architecture of the target to use with gcc's
# -march or -mtune flags. Default success action adds $ax_cv_gcc_archflag to
# $CFLAGS (sets to "unknown" on failure).
AX_GCC_ARCHFLAG([no],[],[])

# Check canonical system
AC_CANONICAL_TARGET
case $target_cpu in
i386|i486|i586|i686|x86|x86_64)
    # check for MMX/SSE/AVX CPU extensions and intrinsics headers
    #   MMX     :   mmintrin.h
    #   SSE     :   xmmintrin.h
    #   SSE2    :   emmintrin.h
    #   SSE3    :   pmmintrin.h
    #   SSSE3   :   tmmintrin.h
    #   SSE4.1/2:   smmintrin.h
    #   AVX     :   immintrin.h
    AX_EXT

    if [ test "$ax_cv_have_sse41_ext" = yes && test "$ac_cv_header_smmintrin_h" = yes ]; then
        # SSE4.1/2 extensions
        MLIBS_DOTPROD="src/dotprod/src/dotprod_cccf.mmx.o \
                       src/dotprod/src/dotprod_crcf.mmx.o \
                       src/dotprod/src/dotprod_rrrf.sse4.o \
                       src/dotprod/src/sumsq.mmx.o"
    elif [ test "$ax_cv_have_sse2_ext" = yes && test "$ac_cv_header_emmintrin_h" = yes ]; then
        # SSE2 extensions
        MLIBS_DOTPROD="src/dotprod/src/dotprod_cccf.mmx.o \
                       src/dotprod/src/dotprod_crcf.mmx.o \
                       src/dotprod/src/dotprod_rrrf.mmx.o \
                       src/dotprod/src/sumsq.mmx.o"
    else
        # portable C version
        MLIBS_DOTPROD="src/dotprod/src/dotprod_cccf.o \
                       src/dotprod/src/dotprod_crcf.o \
                       src/dotprod/src/dotprod_rrrf.o \
                       src/dotprod/src/sumsq.o"
    fi;;
powerpc*)
    MLIBS_DOTPROD="src/dotprod/src/dotprod_cccf.o \
                   src/dotprod/src/dotprod_rrrf.av.o \
                   src/dotprod/src/dotprod_crcf.av.o \
                   src/dotprod/src/sumsq.o"
    ARCH_OPTION="-fno-common -faltivec";;
arm*)
    # ARM architecture : use portable C version
    MLIBS_DOTPROD="src/dotprod/src/dotprod_cccf.o \
                   src/dotprod/src/dotprod_crcf.o \
                   src/dotprod/src/dotprod_rrrf.o \
                   src/dotprod/src/sumsq.o"
    ARCH_OPTION="-marm -mfloat-abi=softfp";;
*)
    # unknown architecture : use portable C version
    MLIBS_DOTPROD="src/dotprod/src/dotprod_cccf.o \
                   src/dotprod/src/dotprod_crcf.o \
                   src/dotprod/src/dotprod_rrrf.o \
                   src/dotprod/src/sumsq.o"
    ARCH_OPTION="";;
esac

# for now all vector operations are portable C versions
MLIBS_VECTOR="src/vector/src/vectorf_add.port.o   \
              src/vector/src/vectorf_norm.port.o  \
              src/vector/src/vectorf_mul.port.o   \
              src/vector/src/vectorf_trig.port.o  \
              src/vector/src/vectorcf_add.port.o  \
              src/vector/src/vectorcf_norm.port.o \
              src/vector/src/vectorcf_mul.port.o  \
              src/vector/src/vectorcf_trig.port.o"

case $target_os in
darwin*)
    SH_LIB=libliquid.dylib
    REBIND=""
    ;;
*)
    SH_LIB=libliquid.so
    REBIND=ldconfig
    ;;
esac

#
# autoconf variable substitutions
#
AC_SUBST(LIBS)                      # shared libraries (-lc, -lm, etc.)
AC_SUBST(MLIBS_DOTPROD)             # 
<<<<<<< HEAD
AC_SUBST(MLIBS_VECTOR)              #
AC_SUBST(EXPERIMENTAL_HEADER)       # experimental header
AC_SUBST(EXPERIMENTAL_MLIBS)        # experimental library objects
AC_SUBST(EXPERIMENTAL_AUTOTESTS)    # experimental autotests
AC_SUBST(EXPERIMENTAL_BENCHMARKS)   # experimental benchmarks
AC_SUBST(EXPERIMENTAL_EXAMPLES)     # experimental examples
=======
>>>>>>> 63d6e277

AC_SUBST(SH_LIB)                    # output shared library target
AC_SUBST(REBIND)                    # rebinding tool (e.g. ldconfig)
AC_SUBST(ARCH_OPTION)               # compiler architecture option

AC_SUBST(DEBUG_OPTION)              # debug option
AC_SUBST(PROFILE_OPTION)            # profile symbols
AC_SUBST(CLIB)                      # C library linkage (e.g. '-lc')

# documentation programs
AC_SUBST(PDFLATEX)                  # pdflatex
AC_SUBST(BIBTEX)                    # bibtex
AC_SUBST(EPSTOPDF)                  # epstopdf
AC_SUBST(GNUPLOT)                   # gnuplot
AC_SUBST(PYGMENTIZE)                # pygmentize

AC_CONFIG_FILES([makefile doc/makefile])
AC_OUTPUT<|MERGE_RESOLUTION|>--- conflicted
+++ resolved
@@ -240,15 +240,7 @@
 #
 AC_SUBST(LIBS)                      # shared libraries (-lc, -lm, etc.)
 AC_SUBST(MLIBS_DOTPROD)             # 
-<<<<<<< HEAD
 AC_SUBST(MLIBS_VECTOR)              #
-AC_SUBST(EXPERIMENTAL_HEADER)       # experimental header
-AC_SUBST(EXPERIMENTAL_MLIBS)        # experimental library objects
-AC_SUBST(EXPERIMENTAL_AUTOTESTS)    # experimental autotests
-AC_SUBST(EXPERIMENTAL_BENCHMARKS)   # experimental benchmarks
-AC_SUBST(EXPERIMENTAL_EXAMPLES)     # experimental examples
-=======
->>>>>>> 63d6e277
 
 AC_SUBST(SH_LIB)                    # output shared library target
 AC_SUBST(REBIND)                    # rebinding tool (e.g. ldconfig)
