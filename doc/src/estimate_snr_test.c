//
// estimate required SNR for given error rate
//

#include <stdlib.h>
#include <stdio.h>
#include <string.h>
#include <math.h>
#include <getopt.h>
#include <time.h>

#include "liquid.doc.h"

// print usage/help message
void usage()
{
    printf("generate_per_data options:\n");
    printf("  u/h   : print usage\n");
    printf("  v|q   : verbose|quiet, default: verbose\n");
    printf("  B|P   : simulate for BER|PER, default: PER\n");
    printf("  S|E   : estimate SNR|Eb/N0, default: SNR\n");
    printf("  e     : target error rate, default: 0.05\n");
    printf("  n     : frame length [bytes], default: 1024\n");
    //printf("  m         : minimum number of errors\n");
    //printf("  t         : minimum number of trials\n");
    printf("  x     : maximum number of trials, default: 10,000 (BER) or 100 (PER)\n");
    printf("  c     : coding scheme (inner): h74 default\n");
    printf("  k     : coding scheme (outer): none default\n");
    liquid_print_fec_schemes();
    printf("  m     : modulation scheme (qpsk default)\n");
    liquid_print_modulation_schemes();
    printf("  S/H   :   soft/hard decoding, default: hard\n");
}

typedef struct {
    modulation_scheme ms;
    unsigned int bps;
    float cycles_per_bit;
} modset;

typedef struct {
    fec_scheme fec;
    float rate;
    float cycles_per_bit;
} fecset;

int main(int argc, char*argv[])
{
    srand( time(NULL) );

    // options
    int verbose = 1;
    int which_ber_per  = ESTIMATE_SNR_BER;
    int which_snr_ebn0 = ESTIMATE_SNR;
    float error_rate = 1e-3f;
    unsigned int frame_len = 1024;
    unsigned long int max_trials = 0;

    unsigned int bps=2;
    modulation_scheme ms = LIQUID_MODEM_QPSK;
    fec_scheme fec0 = LIQUID_FEC_NONE;  // inner code
    fec_scheme fec1 = LIQUID_FEC_NONE;  // outer code
    int soft_decoding = 0;

    int dopt;
<<<<<<< HEAD
    while ((dopt = getopt(argc,argv,"uhvqBPSEe:n:x:c:k:m:")) != EOF) {
=======
    while ((dopt = getopt(argc,argv,"uhvqBPe:n:x:c:k:m:p:SH")) != EOF) {
>>>>>>> 99caa127
        switch (dopt) {
        case 'u':
        case 'h':   usage();                    return 0;
        case 'v':   verbose = 1;                break;
        case 'q':   verbose = 0;                break;
        case 'B':   which_ber_per = ESTIMATE_SNR_BER;   break;
        case 'P':   which_ber_per = ESTIMATE_SNR_PER;   break;
        case 'S':   which_snr_ebn0 = ESTIMATE_SNR;      break;
        case 'E':   which_snr_ebn0 = ESTIMATE_EBN0;     break;
        case 'e':   error_rate = atof(optarg);  break;
        case 'n':   frame_len = atoi(optarg);   break;
        case 'x':   max_trials = atoi(optarg);  break;
        case 'c':
            // inner FEC scheme
            fec0 = liquid_getopt_str2fec(optarg);
            if (fec0 == LIQUID_FEC_UNKNOWN) {
                fprintf(stderr,"error: unknown/unsupported inner FEC scheme \"%s\"\n\n",optarg);
                exit(1);
            }
            break;
        case 'k':
            // outer FEC scheme
            fec1 = liquid_getopt_str2fec(optarg);
            if (fec1 == LIQUID_FEC_UNKNOWN) {
                fprintf(stderr,"error: unknown/unsupported outer FEC scheme \"%s\"\n\n",optarg);
                exit(1);
            }
            break;
        case 'm':
            liquid_getopt_str2modbps(optarg, &ms, &bps);
            if (ms == LIQUID_MODEM_UNKNOWN) {
                fprintf(stderr,"error: modem_example, unknown/unsupported modulation scheme \"%s\"\n", optarg);
                return 1;
            }
            break;
<<<<<<< HEAD
=======
        case 'p':
            bps = atoi(optarg);
            break;
        case 'S': soft_decoding = 1;                    break;
        case 'H': soft_decoding = 0;                    break;
>>>>>>> 99caa127
        default:
            fprintf(stderr,"error: %s, unknown option\n", argv[0]);
            return 1;
        }
    }

    // validate input
    if (error_rate <= 0.0f) {
        fprintf(stderr,"error: error rate must be greater than 0\n");
        exit(1);
    } else if (frame_len == 0 || frame_len > 10000) {
        fprintf(stderr,"error: frame length must be in [1, 10,000]\n");
        exit(1);
    } else if (which_ber_per == ESTIMATE_SNR_BER && error_rate >= 0.5) {
        fprintf(stderr,"error: error rate must be less than 0.5 when simulating BER\n");
        exit(1);
    } else if (error_rate >= 1.0f) {
        fprintf(stderr,"error: error rate must be less than 1\n");
        exit(1);
    }

    if (max_trials == 0) {
        // unspecified: use defaults
        if (which_ber_per == ESTIMATE_SNR_BER)
            max_trials = 800000;
        else
            max_trials = 200;
    }

    simulate_per_opts opts;
    opts.ms     = ms;
    opts.bps    = bps;
    opts.fec0   = fec0;
    opts.fec1   = fec1;
    opts.dec_msg_len = frame_len;
    opts.soft_decoding = soft_decoding;

    // minimum number of errors to simulate
    opts.min_packet_errors  = which_ber_per==ESTIMATE_SNR_PER ? 10      : 0;
    opts.min_bit_errors     = which_ber_per==ESTIMATE_SNR_BER ? 50      : 0;

    // minimum number of trials to simulate
    opts.min_packet_trials  = which_ber_per==ESTIMATE_SNR_PER ? 500     : 0;
    opts.min_bit_trials     = which_ber_per==ESTIMATE_SNR_BER ? 5000    : 0;

    // maximum number of trials to simulate (before bailing and
    // deeming simulation unsuccessful)
    opts.max_packet_trials  = which_ber_per==ESTIMATE_SNR_PER ? max_trials : -1; 
    opts.max_bit_trials     = which_ber_per==ESTIMATE_SNR_BER ? max_trials : -1; 

    // estimate SNR for a specific PER
    printf("%u-%s // %s // %s (%s: %e)\n", 1<<opts.bps,
                                           modulation_scheme_str[opts.ms][0],
                                           fec_scheme_str[opts.fec0][0],
                                           fec_scheme_str[opts.fec1][0],
                                           which_ber_per == ESTIMATE_SNR_BER ? "BER" : "PER",
                                           error_rate);

    // run estimation
    float x_hat = estimate_snr(opts, which_ber_per, which_snr_ebn0, error_rate);

    // compute rate [b/s/Hz]
    float rate = opts.bps * fec_get_rate(opts.fec0) * fec_get_rate(opts.fec1);

    // set estimated values
    float SNRdB_hat;
    float EbN0dB_hat;
    if (which_snr_ebn0==ESTIMATE_SNR) {
        SNRdB_hat = x_hat;
        EbN0dB_hat = SNRdB_hat - 10*log10f(rate);
    } else {
        SNRdB_hat = x_hat + 10*log10f(rate);
        EbN0dB_hat = x_hat;
    }
    if (verbose) {
        printf("++ SNR (est) : %8.4fdB (Eb/N0 = %8.4fdB) for %s: %12.4e\n",
                SNRdB_hat,
                EbN0dB_hat,
                which_ber_per == ESTIMATE_SNR_BER ? "BER" : "PER",
                error_rate);
    }


    printf("done.\n");
    return 0;
}
<|MERGE_RESOLUTION|>--- conflicted
+++ resolved
@@ -29,7 +29,7 @@
     liquid_print_fec_schemes();
     printf("  m     : modulation scheme (qpsk default)\n");
     liquid_print_modulation_schemes();
-    printf("  S/H   :   soft/hard decoding, default: hard\n");
+    printf("  S|H   :   soft/hard decoding, default: hard\n");
 }
 
 typedef struct {
@@ -63,11 +63,7 @@
     int soft_decoding = 0;
 
     int dopt;
-<<<<<<< HEAD
-    while ((dopt = getopt(argc,argv,"uhvqBPSEe:n:x:c:k:m:")) != EOF) {
-=======
-    while ((dopt = getopt(argc,argv,"uhvqBPe:n:x:c:k:m:p:SH")) != EOF) {
->>>>>>> 99caa127
+    while ((dopt = getopt(argc,argv,"uhvqBPSEe:n:x:c:k:m:SH")) != EOF) {
         switch (dopt) {
         case 'u':
         case 'h':   usage();                    return 0;
@@ -103,14 +99,8 @@
                 return 1;
             }
             break;
-<<<<<<< HEAD
-=======
-        case 'p':
-            bps = atoi(optarg);
-            break;
         case 'S': soft_decoding = 1;                    break;
         case 'H': soft_decoding = 0;                    break;
->>>>>>> 99caa127
         default:
             fprintf(stderr,"error: %s, unknown option\n", argv[0]);
             return 1;
